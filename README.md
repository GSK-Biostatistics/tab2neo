--- conflicted
+++ resolved
@@ -70,15 +70,11 @@
 
 ![modelapplier example](examples/data/modelapplier_example.png)
 
-<<<<<<< HEAD
-Now we have our data set up, we can call it back using DataProvider. Here we call back the Subject, Record and Age classes. 
+Now we have our data set up, we can call it back in a tabular way using DataProvider. Here we call back the Subject, Record and Age classes. 
 
 *Note: The Record class connects the graph between Subject and Age, and so is required for this call, despite not appearing in the output.*
 
 As we have not specified any relationships, we must set `infer_rels=True`. The argument `return_propname = False` ensures that we see the label name in our output, and `return_nodeid = False` removes the id values generated for each unique node in Neo4j from your output.
-=======
-Now we have our data set up, we can call it back in a tabular way using DataProvider. Here we call back the Age class. As we have not specified any relationships, we must set `infer_rels=True`.
->>>>>>> ca7b8051
 
 ```python
 dp.get_data_generic(["Subject","Record","Age"],infer_rels=True,return_propname=False,return_nodeid=False) 
