--- conflicted
+++ resolved
@@ -29,12 +29,8 @@
         required.append(line)
 
 setuptools.setup(
-    name="tab2neo",                           # This is the name of the package
-<<<<<<< HEAD
+    name="tab2neo",                         # This is the name of the package
     version="1.1.2.0",                      # Release.Major Feature.Minor Feature.Bug Fix
-=======
-    version="1.1.1.3",                      # Release.Major Feature.Minor Feature.Bug Fix
->>>>>>> 78a8e8e9
     author="Alexey Kuznetsov",              # Full name of the author
     description="Clinical Linked Data: High-level Python classes to load, model and reshape tabular data imported into Neo4j database",
     long_description=long_description,      # Long description read from the the readme file
