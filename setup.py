import setuptools
import os

def read_text(file_name: str):
    return open(os.path.join(file_name)).read()

with open('requirements.txt') as f:
    requirements = f.read().splitlines()

required = []
dependency_links = []

# Do not add to required lines pointing to Git repositories
EGG_MARK = '#egg='
for line in requirements:
    if line.startswith('-e git:') or line.startswith('-e git+') or \
            line.startswith('git:') or line.startswith('git+'):
        if EGG_MARK in line:
            package_name = line[line.find(EGG_MARK) + len(EGG_MARK):]
            required.append(package_name)
            dependency_links.append(line)
        else:
            print('Dependency to a git repository should have the format:')
            print('git+ssh://git@github.com/xxxxx/xxxxxx#egg=package_name')
    else:
        required.append(line)

setuptools.setup(
    name="tab2neo",                         # This is the name of the package
<<<<<<< HEAD
    version="1.3.1.0",                      # Release.Major Feature.Minor Feature.Bug Fix
=======
    version="1.3.0.3",                      # Release.Major Feature.Minor Feature.Bug Fix
>>>>>>> 5f652690
    author="Alexey Kuznetsov",              # Full name of the author
    description="Clinical Linked Data: High-level Python classes to load, model and reshape tabular data imported into Neo4j database",
    long_description="https://github.com/GSK-Biostatistics/tab2neo/blob/main/README.md",      # Long description read from the the readme file
    long_description_content_type="text/markdown",
    packages=setuptools.find_packages(include=[
        "logger",
        "analysis_metadata",
        "derivation_method",
        "data_loaders",
        "data_providers",
        "model_appliers",
        "model_managers",
        "query_builders"
    ]),    # List of all python modules to be installed
    include_package_data=True,
    package_data={"derivation_method": ["*.cql"]},
    classifiers=[
        "Programming Language :: Python :: 3",
        "Operating System :: OS Independent",
    ],                                      # Information to filter the project on PyPi website
    license=read_text("LICENSE"),
    python_requires='>=3.6',                # Minimum version requirement of the package
    # package_dir={'':''},                  # Directory of the source code of the package
    install_requires=required,
    dependency_links=dependency_links
)<|MERGE_RESOLUTION|>--- conflicted
+++ resolved
@@ -27,11 +27,7 @@
 
 setuptools.setup(
     name="tab2neo",                         # This is the name of the package
-<<<<<<< HEAD
     version="1.3.1.0",                      # Release.Major Feature.Minor Feature.Bug Fix
-=======
-    version="1.3.0.3",                      # Release.Major Feature.Minor Feature.Bug Fix
->>>>>>> 5f652690
     author="Alexey Kuznetsov",              # Full name of the author
     description="Clinical Linked Data: High-level Python classes to load, model and reshape tabular data imported into Neo4j database",
     long_description="https://github.com/GSK-Biostatistics/tab2neo/blob/main/README.md",      # Long description read from the the readme file
