import setuptools
import os

with open("README.md", "r") as fh:
    long_description = fh.read()

def read_text(file_name: str):
    return open(os.path.join(file_name)).read()

with open('requirements.txt') as f:
    requirements = f.read().splitlines()

required = []
dependency_links = []

# Do not add to required lines pointing to Git repositories
EGG_MARK = '#egg='
for line in requirements:
    if line.startswith('-e git:') or line.startswith('-e git+') or \
            line.startswith('git:') or line.startswith('git+'):
        if EGG_MARK in line:
            package_name = line[line.find(EGG_MARK) + len(EGG_MARK):]
            required.append(package_name)
            dependency_links.append(line)
        else:
            print('Dependency to a git repository should have the format:')
            print('git+ssh://git@github.com/xxxxx/xxxxxx#egg=package_name')
    else:
        required.append(line)

setuptools.setup(
    name="tab2neo",                           # This is the name of the package
<<<<<<< HEAD
    version="1.1.0.0",                      # Release.Major Feature.Minor Feature.Bug Fix
=======
    version="1.0.1.0",
>>>>>>> a07f607a
    author="Alexey Kuznetsov",              # Full name of the author
    description="Clinical Linked Data: High-level Python classes to load, model and reshape tabular data imported into Neo4j database",
    long_description=long_description,      # Long description read from the the readme file
    long_description_content_type="text/markdown",
    packages=setuptools.find_packages(include=[
        "logger",
        "analysis_metadata",
        "derivation_method",
        "data_loaders",
        "data_providers",
        "model_appliers",
        "model_managers",
        "query_builders",
        "method_appliers"
    ]),    # List of all python modules to be installed
    classifiers=[
        "Programming Language :: Python :: 3",
        "Operating System :: OS Independent",
    ],                                      # Information to filter the project on PyPi website
    license=read_text("LICENSE"),
    python_requires='>=3.6',                # Minimum version requirement of the package
    # package_dir={'':''},                  # Directory of the source code of the package
    install_requires=required,
    dependency_links=dependency_links
)<|MERGE_RESOLUTION|>--- conflicted
+++ resolved
@@ -30,11 +30,7 @@
 
 setuptools.setup(
     name="tab2neo",                           # This is the name of the package
-<<<<<<< HEAD
     version="1.1.0.0",                      # Release.Major Feature.Minor Feature.Bug Fix
-=======
-    version="1.0.1.0",
->>>>>>> a07f607a
     author="Alexey Kuznetsov",              # Full name of the author
     description="Clinical Linked Data: High-level Python classes to load, model and reshape tabular data imported into Neo4j database",
     long_description=long_description,      # Long description read from the the readme file
