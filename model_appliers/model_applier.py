import re
from neointerface import NeoInterface
from data_providers.data_provider import DataProvider
from query_builders.query_builder import QueryBuilder
from logger.logger import logger


class ModelApplier(NeoInterface):
    """
    The purpose of the class is to refactor the data in the graph, extract_entities (create new nodes using data from other nodes)
    and link_entities (create relationships between existing nodes based on certain condition.
    The methods in the class utilize metadata nodes with labels Class and Property to get information on how to extract_entities
    and link_entities
    """
    RDFSLABEL = 'rdfs:label'

    def __init__(self, mode="schema_PROPERTY", *args, **kwargs):
        """
        :param mode: mode of MethodApplier to work either with schema_PROPERTY schema or MAPS_TO_CLASS schema
        :param args:
        :param kwargs:
        """
        assert mode is None or mode in ["schema_PROPERTY", "schema_CLASS"]
        super().__init__(*args, **kwargs)
        if not mode:
            res = self.query("MATCH (p:Property)<-[:MAPS_TO_PROPERTY]-() RETURN p LIMIT 1")
            if res:
                self.mode = "schema_PROPERTY"
            else:
                self.mode = "schema_CLASS"
            if self.verbose:
                logger.debug(f"Setting ModelApplier mode to {self.mode}")
        else:
            self.mode = mode

    def delete_classes_entities(self, delete_rawdata=False) -> None:
        """
        Delete all nodes with labels corresponding to the existing Class Entities (such as
            'Study', 'Site', 'Race', 'Treatment', etc)

        If the flag delete_rawdata is True, then also eliminate all nodes with the label "Source Data Row".

        Note: all the relationships to the deleted nodes are deleted as well.

        :param delete_rawdata:  Flag indicating whether to also delete the nodes with the label "Source Data Row"
        :return:                None
        """
        # Get a list of all the values of the field "label" in nodes labeled "Class"
        list_of_labels_to_delete = self.get_single_field(field_name="label", labels="Class")  # List of Class entities

        if delete_rawdata:
            list_of_labels_to_delete.append("Source Data Row")  # Also mark "Source Data Row" nodes for deletion

        # print(list_of_labels_to_delete)    # EXAMPLE: ["Study", "Site", "Race", etc, possibly including "Source Data Row"]

        self.delete_nodes_by_label(delete_labels=list_of_labels_to_delete)

        if self.verbose:
            logger.info(f"Nodes with the following labels have been deleted: {list_of_labels_to_delete}")

    def define_refactor_indexes(self, where_map: dict = None) -> None:
        """
        Read classes and properties, and create index for most of them (except for some)

        In order to improve refactoring query performance indexes on the class_/properties need to be defined
        getting the list of labels and properties to define indexes on.

        :return: None
        """
        wh_list = []
        if not (where_map):
            where_map = {}
        else:
            wh_list, where_map = QueryBuilder.list_where_conditions_per_dict(where_map)
        wh = (("WHERE " + " AND ".join(wh_list)) if wh_list else "")
        if self.mode == "schema_PROPERTY":
            q = f"""
            MATCH (`Source Data Table`:`Source Data Table`)-[:HAS_COLUMN]->(`Source Data Column`:`Source Data Column`),
            (`Source Data Column`)-[:MAPS_TO_PROPERTY]->(Property:Property)<-[:HAS_PROPERTY]-(Class:Class)
            {wh}        
            RETURN DISTINCT Class.label as label, Class.create as create, Property.label as property
            """
        elif self.mode == "schema_CLASS":
            q = f"""
                MATCH (`Source Data Table`:`Source Data Table`)-[:HAS_COLUMN]->(`Source Data Column`:`Source Data Column`),
                (`Source Data Column`)-[:MAPS_TO_CLASS]->(Class:Class)
                {wh}        
                RETURN DISTINCT Class.label as label, Class.create as create, '{self.RDFSLABEL}' as property
                """
        res = self.query(q, where_map)
        for data in res:
            # handling Labels that are exceptions e.g. labels most likely to have many distinct values therefore does not make sense to create an index
            if not (data["create"] == True):
                self.create_index(data['label'], data['property'])

    def refactor_all(self, where_map=None) -> None:
        """
        Running full pipleline of refactoring the data (i.e. extract_entities, link_entities, etc.)
        :param where_map        a dictionary to be passed to extract_class_entities
        :return:        None
        """
        self.define_refactor_indexes()
        self.extract_class_entities(where_map=where_map)
        self.link_classes()
        self.create_is_a_rel_to_class()
        self.link_to_terms()

    def reshape_all(self, where_map=None, batch_size=1000) -> None:
        self.define_refactor_indexes()
        self.extract_class_entities()
        self.create_is_a_rel_to_class(batch_size=batch_size)
        self.link_via_is_a(batch_size=batch_size)
        self.link_to_terms()

    def refactor_selected(self, domains=None, classes=None) -> None:
        """
        Running a selective pipleline of refactoring the data (i.e. extract_entities, link_entities, etc.).
        Either Domains or Classes should not be None.
        :param where_map      a dictionary to be passed to extract_class_entities
        :param domains        a list of domains to be refactored
        :param classes        a list of classes to be refactored
        :return:        None
        """
        assert domains is not None or classes is not None, "No Domains or Classes were passed. To run a full pipeline of " \
                                                           "refactoring, use refactor_all()"

        where_map = {}
        if domains:
            where_map['Source Data Table'] = {'_domain_': domains}
        if classes:
            where_map['Class'] = {'label': classes}

        self.define_refactor_indexes(where_map=where_map)
        self.extract_class_entities(where_map=where_map)
        self.link_classes(domains=domains, classes=classes)

    def extract_class_entities(self, where_map=None, store_counts=True) -> None:
        """
        The 2 parts of the function are explained separately
        :param where_map      a dictionary to be passed to _extract_class_entities_part_1
        :return:    None
        """
        qres = self._extract_class_entities_part_1(where_map=where_map)
        self._extract_class_entities_part_2(qres)
        # only when store_counts=True we store counts of instances of classes on node with label 'Class'
        if store_counts:
            for lbl in set([lbl for res in qres for lbl in res['lbl']]):
                q = f"""
                    MATCH (x:`{lbl}`)
                    WITH count(x) as cnt
                    MATCH (c:Class{{label:$lbl}}) 
                    SET c.count = cnt 
                """
                self.query(q, {'lbl': lbl})

    def _extract_class_entities_part_1(self, where_map=None) -> [{}]:
        """
        Helper function to locate paths traversing the Neo4j graph from `Source Data Table` nodes to `Class` nodes,
        by way of `Source Data Column` and `Property` nodes,
        following the relationships `HAS_COLUMN`, `MAPS_TO_PROPERTY` and `HAS_PROPERTY`,
        but avoiding scenarios where an alternate path exists with a `MAPS_TO` relationship.

        In essence, this is a traversal from the lower-lever domain of "source tables" to
        the higher-level domain of "classes".

        The results of the traversal are compiled as a list of dictionaries, with a mix of gathered and created values

        :param where_map      a dictionary to be passed to QueryBuilder.list_where_conditions_per_dict to extend where condition
                              applied to meta-model nodes in the query.



        :return:    A list of dictionaries.  EXAMPLES of individual entries:
            {'mode': 'merge', 'domain': 'ADSL', 'coll': [['STUDYID', 'STUDYID']], 'lbl': 'Study'}
            {'mode': 'merge', 'domain': 'ADSL', 'coll': [['RACE', 'RACE'], ['RACEN', 'RACEN']], 'lbl': 'Race'}
            {'mode': 'merge', 'domain': 'ADAE', 'coll': [['ASTDT', 'ASTDT'], ['ASTTM', 'ASTTM'], ['AETERM', 'AETERM']], 'lbl': 'Adverse Event'}

            DICTIONARY KEYS:
                'mode':     the string "apoc.create.node" if the 'lbl' value (see below) occurs in the list self.labels_to_always_create;
                                otherwise, "apoc.merge.node"
                'domain':   the value of the "_domain_" attribute in the `Source Data Table` node
                'coll':     a 2-element list comprising the value of "_columnname_" in the `Source Data Column` node,
                                                    and the value of "label"  in the `Property` node
                'lbl':      a list of "label" attributes in the `Class` node (along with labels of the classes to which the class is SUBCLASS_OF)
        """
        if self.verbose:
            logger.info(" ------ Refactoring loaded data per graph class_ definition.  EXECUTING PART 1 --------- ")
        wh_list = []
        if not (where_map):
            where_map = {}
        else:
            wh_list, where_map = QueryBuilder.list_where_conditions_per_dict(where_map)
        ### Processing MAPS_TO_PROPERTY
        # The MATCH part locates paths on the graph, from `Source Data Table` nodes to `Class` nodes;
        # the WHERE part excludes some of those paths based on the where_map paramtere;
        # the second WITH statement extracts some variables, and packages 2 variables as a "coll" pair;
        # the third WITH statement aliases "mode"

        if self.mode == "schema_PROPERTY":
            q_match = f"""
            MATCH (`Source Data Folder`:`Source Data Folder`)-[:HAS_TABLE]->(`Source Data Table`:`Source Data Table`),
            (`Source Data Table`)-[:HAS_COLUMN]->(`Source Data Column`:`Source Data Column`),
            (`Source Data Column`)-[:MAPS_TO_PROPERTY]->(property:Property)<-[:HAS_PROPERTY]-(Class:Class),
            p_classes=(Class)-[:SUBCLASS_OF*0..10]->(parent)
            WHERE NOT ( (parent)-[:SUBCLASS_OF]->() )
           {("AND " + " AND ".join(wh_list) if wh_list else "")}  
            """
        else:
            q_match = f"""
            MATCH (`Source Data Folder`:`Source Data Folder`)-[:HAS_TABLE]->(`Source Data Table`:`Source Data Table`),
            (`Source Data Table`)-[:HAS_COLUMN]->(`Source Data Column`:`Source Data Column`),
            (`Source Data Column`)-[:MAPS_TO_CLASS]->(Class:Class),
            p_classes=(Class)-[:SUBCLASS_OF*0..10]->(parent)
            WHERE NOT ( (parent)-[:SUBCLASS_OF]->() )
           {("AND " + " AND ".join(wh_list) if wh_list else "")}  
            WITH *, {{label:'{self.RDFSLABEL}'}} as property
            """
        q = f"""
           {q_match}                             
           WITH *, CASE WHEN Class.create = True THEN
                     'create'  
                   ELSE
                     'merge'
                   END AS mode
           ORDER BY `Source Data Table`, Class, `Source Data Column`
           WITH mode, `Source Data Table`, [c in nodes(p_classes) | c.label] as lbl, 
             collect([`Source Data Column`._columnname_, property.label]) as coll
           RETURN mode, `Source Data Table`._domain_ as domain, coll, lbl           
           """
        params = where_map
        if self.verbose:
<<<<<<< HEAD
            logger.debug(f"{q}, {params}")
=======
            logger.debug(f"q : {q} | params : {params}")
>>>>>>> 3ec5d0a4
        qres = self.query(q, params)

        if self.verbose:
            logger.debug(f"_extract_class_entities_part_1() created a list with the following {len(qres)} elements: ")
            for r in qres:
                logger.debug(f"    {r}")
        ### Processing `Source Data Table` MAPS_TO_CLASS (extraction of 1 node per `Source Data Row` with no properties (CoreClass to link to)
        q2 = f"""
        MATCH (`Source Data Folder`:`Source Data Folder`)-[:HAS_TABLE]->(`Source Data Table`:`Source Data Table`),
           (`Source Data Table`)-[:MAPS_TO_CLASS]->(Class:Class),
           p_classes=(Class)-[:SUBCLASS_OF*0..10]->(parent)
           WHERE NOT ( ()-[:SUBCLASS_OF]->(Class) OR (parent)-[:SUBCLASS_OF]->() )
           {("AND " + " AND ".join(wh_list) if wh_list else "")}                          
           RETURN 
            CASE WHEN Class.create = True THEN
                'create'  
            ELSE
                'merge'
            END AS mode,
            `Source Data Table`._domain_ as domain,
            [] as coll,   
            [c in nodes(p_classes) | c.label] as lbl                        
        """
        qres_no_columns = self.query(q2, params)
        return qres + qres_no_columns

    def _extract_class_entities_part_2(self, qres) -> None:
        """
        Create new nodes connected to `Source Data Row` with "FROM_DATA" relationships as needed.

        For each dictionary in the list qres, look for `Source Data Table` nodes that have a "_domain_" attribute
            with a value matching that of the "domain" key in the dictionary,
            and connected to `Source Data Row` nodes with a ":HAS_DATA" relationship;
            also, require that the properties of the `Source Data Row` node overlap with the zero-th elements
            in the dictionary value for "coll".
            Whenever the above conditions are met, create a new node with label(s) specified
            by in "lbl", with the same attributes/value as the overlapping attributes
            found in the `Source Data Row` node, and pointing to the `Source Data Row` node with a
            relationship named "FROM_DATA"

        :param qres:    A list of dictionaries. For details, see _extract_class_entities_part_1()
        :return:        None
        """
        if self.verbose:
            logger.info(" ------ Refactoring loaded data per graph class_ definition.  EXECUTING PART 2 --------- ")
            logger.info(f"    LOOPING OVER {len(qres)} entries in helper list:")

        for i, r in enumerate(qres):
            if self.verbose:
                logger.debug(f"{i} Processing {r}")
            self.extract_entities(
                mode=r['mode'],
                label='Source Data Row',
                cypher='''
                    MATCH (f:`Source Data Table`{_domain_:$domain})-[:HAS_DATA]->(node:`Source Data Row`)
                    RETURN id(node)
                ''',
                cypher_dict={'domain': r['domain']},
                target_label=r["lbl"],
                property_mapping={x[0]: x[1] for x in r["coll"]},
                relationship='FROM_DATA',
                direction='<'
            )

    def link_classes(self, domains=None, classes=None) -> None:
        """
        Establish, among data nodes, relationships that echo the relationships
        among their corresponding (metadata) classes.

        Look for all pairs of "Class"-labeled nodes linked by a "<-[:FROM]-(:Relationship)-[:TO]->" relationship;
        if (left_c, right_c) is such a pair, then look for all triples of nodes fulfilling some requirements
        (described below) - and to all the found node, add relationships.

        Requirement for the sought triplets (left, sdr, right) of nodes, given the (left_c, right_c) pair above:
            1. the label of (left) equals the value of the "label" attribute of the node left_c
            2. the label of (right) equals the value of the "label" attribute of the node right_c
            3. the label of (sdr) is `Source Data Row`
            4. there's a relationship named FROM_DATA from (left) to (sdr), as well as from (right) to (sdr)

        The added relationship, if all the above requirements are met, is:
            A relationship from (left) to (right), named HAS_XYZ , where XYZ is the (upper-case version) of the
            value of the "label" attribute of the node right_c

        SEE DIAGRAM in repository: docs/link_classes.png


        :param classes    an optional list of classes to pass to _link_classes_part_1, in order to limit qres to specific classes
        :param domains    an optional list of domains to pass to _link_classes_part_1, in order to limit qres to specific domains
        :return: None
        """
        qres = self._link_classes_part_1(domains=domains, classes=classes)
        self._link_classes_part_2(qres)

    def _link_classes_part_1(self, domains=None, classes=None):
        """
        :param classes    an optional list of classes to define WHERE condition, to only return specified classes for linking
        :param domains    an optional list of domains to define WHERE condition, to only return specified domains for linking
        """

        conditions = []
        if domains:
            conditions.append(""" ( apoc.coll.intersection(apoc.text.split(left_c.from_domains,","), $domains) OR 
                                    apoc.coll.intersection(apoc.text.split(right_c.from_domains,","), $domains) )
                              """)

        if classes:
            conditions.append("(left_c.label in $classes OR right_c.label in $classes)")

        selection = "WHERE " + " and ".join(conditions) if conditions else ""

        q = f"""
            MATCH (left_c:Class)<-[:FROM]-(r:Relationship)-[:TO]->(right_c:Class)
            {selection}
            RETURN DISTINCT left_c.label as left_class, right_c.label as right_class, r.relationship_type as relationship
            """

        params = {"domains": domains, "classes": classes}
        if self.verbose:
            logger.info(q, params)

        qres = self.query(q, params)

        if self.verbose:
            logger.debug(f"_link_classes_part_1() created a list with the following {len(qres)} elements: ")
            for r in qres:
                logger.debug(f"    {r}")

        return qres

    def _link_classes_part_2(self, qres: list) -> None:
        if self.verbose:
            logger.info("--------------- Linking classes ----------------------")
        for res in qres:
            self.link_entities(
                left_class=res['left_class'],
                right_class=res['right_class'],
                relationship=(res['relationship'] if res['relationship'] is not None else "_default_"),
                cond_via_node="Source Data Row",
                cond_left_rel="FROM_DATA>",
                cond_right_rel="<FROM_DATA",
            )

    # supporing the slternative refactoring (reshape_all)
    def create_is_a_rel_to_class(self, batch_size=10000):
        if self.verbose:
            logger.info("--------------- Creating IS_A relationship ----------------------")
        q = """            
        call apoc.periodic.iterate(
        '
        MATCH (c:Class)        
        WHERE NOT c.label in ["Class", "Resource", "Variable", "Dataset", "Term"]
        CALL apoc.cypher.run("MATCH (x:`" + c.label +"`) RETURN x", {}) YIELD value
        WITH c, value["x"] as x
        RETURN c, x
        ',
        'MERGE (x)-[:IS_A]->(c)',        
        {batchSize:$batch_size, parallel:$parallel})
        YIELD total, batches, failedBatches, failedOperations 
        RETURN total, batches, failedBatches, failedOperations 
        """
        res = []
        r1 = self.query(q, {'parallel': True, 'batch_size': batch_size})
        res.append(r1)
        if r1:
            if r1[0]['failedBatches'] > 0:
                r2 = self.query(q, {'parallel': False, 'batch_size': batch_size})
                res.append(r2)
        if self.verbose:
            logger.info(res)
        return (res)

    # supporing the slternative refactoring (reshape_all)
    def create_is_a_rel_to_class2(self, batch_size=10000):
        if self.verbose:
            logger.info("--------------- Creating IS_A relationship ----------------------")
        q = """
        MATCH (c:Class)          
        WHERE c.label in $labels OR $labels = '*'    
        call apoc.periodic.iterate(
        'MATCH (x:`'+c.label+'`) WHERE NOT (x)-[:IS_A]->(:Class) RETURN x',                   
        'WITH x, $c as c MERGE (x)-[:IS_A]->(c)',        
        {batchSize:$batch_size, parallel:$parallel, params: {c:c}})
        YIELD total, batches, failedBatches, failedOperations 
        RETURN c.label as label, total, batches, failedBatches, failedOperations
        """
        res = []
        r1 = self.query(q, {'parallel': True, 'batch_size': batch_size, 'labels': '*'})
        res.append(r1)
        labels = []
        for r in r1:
            if r['failedBatches']:
                labels.append(r['label'])
        if labels:
            r2 = self.query(q, {'parallel': True, 'batch_size': batch_size, 'labels': labels})
            res.append(r2)
        if self.verbose:
            logger.info(res)
        return res

    # supporing the slternative refactoring (reshape_all)
    def link_via_is_a(self, batch_size=10000):
        if self.verbose:
            logger.info("--------------- Linking classes ----------------------")
        q = """
        call apoc.periodic.iterate(      
        '  
            MATCH (c1:Class)<-[:IS_A]-(ent1)-[:FROM_DATA]->(data)<-[:FROM_DATA]-(ent2)-[:IS_A]->(c2:Class),
            (c1)<-[:FROM]-(r:Relationship)-[:TO]->(c2)
            WHERE NOT (ent1)-[]->(ent2) //TODO: to check if if works (could be 2 rels btw same 2 nodes)
            RETURN c1, c2, r, ent1, ent2
        '
        ,
        '
            CALL apoc.merge.relationship(
                ent1, 
                CASE WHEN r.relationship_type IS NULL THEN
                    c2.label
                ELSE
                    r.relationship_type
                END, 
                {}, //identProps 
                {}, //props
                ent2, 
                {} //onMatchProps 
            ) 
            YIELD rel 
            RETURN rel
        '
        ,
        {batchSize:$batch_size, parallel:$parallel}
        )
        YIELD total, batches, failedBatches, failedOperations
        RETURN total, batches, failedBatches, failedOperations        
        """
        res = []
        r1 = self.query(q, {'parallel': True, 'batch_size': batch_size})
        res.append(r1)
        if r1:
            if r1[0]['failedBatches'] > 0:
                r2 = self.query(q, {'parallel': False, 'batch_size': batch_size})
                res.append(r2)
        if self.verbose:
            logger.info(res)
        return res

    # supporing the slternative refactoring (reshape_all)
    def link_to_terms(self, batch_size=10000):
        q = """
                call apoc.periodic.iterate(      
                '  
                    MATCH (class:Class)-[:HAS_CONTROLLED_TERM]->(term:Term)
                    RETURN class, term
                '
                ,
                '
                    MATCH (class)<-[IS_A]-(class_instance)
                    WHERE term.`rdfs:label` = class_instance.`rdfs:label`
                    MERGE (class_instance)-[:Term]->(term)
                '
                ,
                {batchSize:$batch_size, parallel:$parallel}
                )
                YIELD total, batches, failedBatches, failedOperations
                RETURN total, batches, failedBatches, failedOperations        
                """
        res = self.query(q, {'parallel': True, 'batch_size': batch_size})
        if self.verbose:
            logger.info(res)
        return res

    def delete_reshaped(self, batch_size=10000):
        if self.verbose:
            logger.info(" ------------------ Deleting reshaped instances ------------------")
        q = f"""
        call apoc.periodic.iterate(
        '
            MATCH (n)-[:FROM_DATA]->(data)
            WHERE NOT n:Term
            RETURN n
        ',
            'DETACH DELETE(n)',        
        {{batchSize:$batch_size, parallel:$parallel}})
        YIELD total, batches, failedBatches, failedOperations
        RETURN total, batches, failedBatches, failedOperations                                                                    
        """
        res = []
        r1 = self.query(q, {'parallel': True, 'batch_size': batch_size})
        res.append(r1)
        if r1:
            if r1[0]['failedBatches'] > 0:
                r2 = self.query(q, {'parallel': False, 'batch_size': batch_size})
                res.append(r2)
        q = f"""
        call apoc.periodic.iterate(
        '
        MATCH (x:Term)-[r:FROM_DATA]->(data) 
        OPTIONAL MATCH (x)-[r2:IS_A]->(:Class)
        RETURN r, r2
        ',
        'DELETE(r) DELETE(r2)',        
        {{batchSize:$batch_size, parallel:$parallel}})
        YIELD total, batches, failedBatches, failedOperations
        RETURN total, batches, failedBatches, failedOperations               
        """
        r3 = self.query(q, {'parallel': True, 'batch_size': batch_size})
        res.append(r3)
        if r3:
            if r3[0]['failedBatches'] > 0:
                r4 = self.query(q, {'parallel': False, 'batch_size': batch_size})
                res.append(r4)
        if self.verbose:
            logger.info(res)
        return res

    def label_entities(self,
                       class_='Observation',
                       add_label=None,
                       cond_via_rel='HAS_OBSERVATION',
                       cond_via_rel_direction='<',
                       cond_cypher=None,
                       cond_cypher_dict=None
                       ):
        # TODO: it is possible to used DataLoader.get_data for this use case for fetching data surrounding nodes to be labeled
        """
        Adds additional label on nodes with label {class_}
          the additional label is taken from property {add_label['Property']} of node with label {add_label['Class']}
          which is connected to the initial node with relationship of type {cond_via_rel} in direction {cond_via_rel_direction}
          or which satisfies the provided {cond_cypher} condition
          NOTE cond_via_rel, cond_via_rel_direction are disregarded in case of cond_cypher provided
        :param class_: label on the nodes on which new labels will be assigned
        :param add_label: where (from the graph) is the information about the label(to be assigned) is taken from
        :param cond_via_rel: if cond_cypher is not used then the information about the label(to be assigned) is looked-up
        in the nodes related to the initial with {cond_via_rel} relationship
        :param cond_via_rel_direction: direction of {cond_via_rel} relationship
        :param cond_cypher: None or a valid cypher query that must return neo4j variables named {class_.lower()} and {add_label["Class"].lower()}
        :param cond_cypher_dict: dictionary of additional parameters for cond_cypher (if required)
        :return:
        """
        assert type(add_label) == dict
        assert "Class" in add_label.keys()
        assert "Property" in add_label.keys()
        if not add_label:
            add_label = {'Class': 'Category', 'Property': 'name'}
        if cond_cypher:
            assert re.search(f'RETURN.*{class_.lower()}', cond_cypher)
            assert re.search(f'RETURN.*{add_label["Class"].lower()}', cond_cypher)
            if self.verbose:
                logger.info(f"Using cypher condition add labels to link node {class_}; Cypher: {cond_cypher}")
            list_returns = [f'value["{rtrn}"] as `{rtrn}`' for rtrn in [class_.lower(), add_label['Class'].lower()]]
            periodic_part1 = f"""
            CALL apoc.cypher.run($cypher, $cypher_dict) YIELD value            
            RETURN {', '.join(set(list_returns))}                                        
            """

        else:
            assert cond_via_rel_direction in ["<", ">", "", None]
            d1 = ("<" if cond_via_rel_direction == "<" else "")
            d2 = (">" if cond_via_rel_direction == ">" else "")
            periodic_part1 = f"""
            MATCH (`{class_.lower()}`:`{class_}`){d1}-[:`{cond_via_rel}`]-{d2}(`{add_label['Class'].lower()}`:`{
            add_label['Class']}`)
            RETURN {class_.lower()}, {add_label['Class'].lower()}                
            """
        q = f"""              
                   call apoc.periodic.iterate(
                   '{periodic_part1}',
                   'CALL apoc.create.addLabels(`{class_.lower()}`, [' + $property + ']) YIELD node RETURN node',        
                   {{batchSize:10000, parallel:false, params: {{cypher: $cypher, cypher_dict: $cypher_dict}}}})
                   YIELD total, batches, failedBatches, failedOperations
                   RETURN total, batches, failedBatches, failedOperations
               """
        params = {'cypher': cond_cypher, 'cypher_dict': cond_cypher_dict,
                  'property': "`" + add_label['Class'].lower() + "`.`" + add_label['Property'] + "`"
                  }
        if self.verbose:
            logger.debug(f"        Query : {q}")
            logger.debug(f"        Query parameters: {params}")
        self.query(q, params)<|MERGE_RESOLUTION|>--- conflicted
+++ resolved
@@ -229,11 +229,7 @@
            """
         params = where_map
         if self.verbose:
-<<<<<<< HEAD
-            logger.debug(f"{q}, {params}")
-=======
             logger.debug(f"q : {q} | params : {params}")
->>>>>>> 3ec5d0a4
         qres = self.query(q, params)
 
         if self.verbose:
