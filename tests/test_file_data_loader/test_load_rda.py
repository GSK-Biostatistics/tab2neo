import pytest
import os
import pandas as pd
from data_loaders import file_data_loader
filepath = os.path.dirname(__file__)
dummy_data_folder = os.path.join(filepath, '..', '..', 'dummy_data')

def test_verbose_attr_inherited():
    dl = file_data_loader.FileDataLoader(verbose=False, debug=True)
    assert dl.verbose == False
<<<<<<< HEAD
    #assert dl.debug == True
=======
>>>>>>> 39e03c43

def test_load_rda_data():
    dl = file_data_loader.FileDataLoader()       # Rely on default username/pass
    try:
        df = dl.load_file(filename="adsl.rda", folder=dummy_data_folder, load_to_neo=False)
    except:
        df = None

    assert not df.empty

def test_read_file():
    dl = file_data_loader.FileDataLoader(verbose=False, debug=True)
    df, meta = dl.read_file(filename="adsl.rda", folder=dummy_data_folder, query="SEX == 'F'")
    assert not df.empty
    assert set(df['SEX']) == {'F'}


test_convert_datetime_columns_data = [
    (  # test_input0
        {'df': pd.DataFrame(
            {
                'int_values': [2, 1, 3],
                'str_values': ['abc', 'def', 'ghi'],
                'col1DTM': [1700000000, 1800000000, 1900000000],
                "col2DTM": [1800000000.5, -10000, 0],
                'col1DT': [17000, 18000, 19000],
                "col2DT": [18000.5, -1000, 0]
            }
        ),
            'date_format': 'sas'},
        pd.DataFrame({  # expected0
            'int_values': [2, 1, 3],
            'str_values': ['abc', 'def', 'ghi'],
            'col1DTM': [pd.Timestamp(year=2013, month=11, day=13, hour=22, minute=13, second=20),
                        pd.Timestamp(year=2017, month=1, day=14, hour=8),
                        pd.Timestamp(year=2020, month=3, day=16, hour=17, minute=46, second=40)],
            "col2DTM": [pd.Timestamp(year=2017, month=1, day=14, hour=8, microsecond=500000),
                        pd.Timestamp(year=1959, month=12, day=31, hour=21, minute=13, second=20),
                        pd.Timestamp(year=1960, month=1, day=1)],
            "col1DT": [pd.Timestamp(year=2006, month=7, day=18),
                       pd.Timestamp(year=2009, month=4, day=13),
                       pd.Timestamp(year=2012, month=1, day=8)],
            "col2DT": [pd.Timestamp(year=2009, month=4, day=13, hour=12),
                       pd.Timestamp(year=1957, month=4, day=6),
                       pd.Timestamp(year=1960, month=1, day=1)]
        })
     ),
    (  # test_input1
        {'df': pd.DataFrame(
            {
                'int_values': [2, 1, 3],
                'str_values': ['abc', 'def', 'ghi'],
                'col1DTM': [1700000000, 1800000000, 1900000000],
                "col2DTM": [1800000000.5, -10000, 0],
                'col1DT': [17000, 18000, 19000],
                "col2DT": [18000.5, -1000, 0]
            }
        ),
            'date_format': 'UNIX'},
        pd.DataFrame({  # expected1
            'int_values': [2, 1, 3],
            'str_values': ['abc', 'def', 'ghi'],
            'col1DTM': [pd.Timestamp(year=2023, month=11, day=14, hour=22, minute=13, second=20),
                        pd.Timestamp(year=2027, month=1, day=15, hour=8),
                        pd.Timestamp(year=2030, month=3, day=17, hour=17, minute=46, second=40)],
            "col2DTM": [pd.Timestamp(year=2027, month=1, day=15, hour=8, microsecond=500000),
                        pd.Timestamp(year=1969, month=12, day=31, hour=21, minute=13, second=20),
                        pd.Timestamp(year=1970, month=1, day=1)],
            "col1DT": [pd.Timestamp(year=2016, month=7, day=18),
                       pd.Timestamp(year=2019, month=4, day=14),
                       pd.Timestamp(year=2022, month=1, day=8)],
            "col2DT": [pd.Timestamp(year=2019, month=4, day=14, hour=12),
                       pd.Timestamp(year=1967, month=4, day=7),
                       pd.Timestamp(year=1970, month=1, day=1)]
        })
    ),
    (  # test_input2
        {'df': pd.DataFrame(
            {
                'int_values': [2, 1, 3],
                'str_values': ['abc', 'def', 'ghi'],
                'col1DTM': [1700000000, 1800000000, 1900000000],
                "col2DTM": [1800000000.5, -10000, 0],
                'col1DT': [17000, 18000, 19000],
                "col2DT": [18000.5, -1000, 0]
            }
        ),
            'date_format': 'sas',
            'datetime_col_regex': '^.non matching regex',
            'date_col_regex': '^.non matching regex'},
        pd.DataFrame(  # expected2
            {
                'int_values': [2, 1, 3],
                'str_values': ['abc', 'def', 'ghi'],
                'col1DTM': [1700000000, 1800000000, 1900000000],
                "col2DTM": [1800000000.5, -10000, 0],
                'col1DT': [17000, 18000, 19000],
                "col2DT": [18000.5, -1000, 0]
            }
        )
     )
]


@pytest.mark.parametrize('test_input, expected', test_convert_datetime_columns_data)
def test_convert_datetime_columns(test_input, expected):
    dl = file_data_loader.FileDataLoader()
    pd.testing.assert_frame_equal(dl.convert_datetime_columns(**test_input), expected)<|MERGE_RESOLUTION|>--- conflicted
+++ resolved
@@ -8,10 +8,6 @@
 def test_verbose_attr_inherited():
     dl = file_data_loader.FileDataLoader(verbose=False, debug=True)
     assert dl.verbose == False
-<<<<<<< HEAD
-    #assert dl.debug == True
-=======
->>>>>>> 39e03c43
 
 def test_load_rda_data():
     dl = file_data_loader.FileDataLoader()       # Rely on default username/pass
