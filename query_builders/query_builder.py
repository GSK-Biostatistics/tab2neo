from typing import List, Union
from collections import OrderedDict
from model_managers import ModelManager
import pandas as pd
from logger.logger import logger


def get_tag_label(
        label  # str or dict (if dict then format: {'short_label':<short_label>, 'label':<label>}}
):
    """
    Generates standard tag for Neo4j query from class label
    e.g. for {'label': 'Age (Years)', 'short_label': 'AGE Y'} will return `AGE U`
    so that query builder can build a query
    MATCH (`AGE U`:`Age (Years)`) ...
    see generate_1match function
    """
    assert len(label) > 0
    assert isinstance(label, str) or isinstance(label, dict)
    if isinstance(label, str):
        short_label = label
    else:
        assert isinstance(label.get('label'), str) and len(label.get('label')) > 0
        if not label.get('short_label'):
            short_label = label
        else:
            assert isinstance(label.get('short_label'), str) and len(label.get('short_label')) > 0
            short_label = label['short_label']
        label = label['label']
    return short_label, label


class QueryBuilder():
    """
    QueryBuilder generates query strings for the 4 parts of a query:
        - Body - where the (optional) match statements are defined
        - Call - where any CALL statements are defined (not required)
        - With - where any WITH statements are defined (are required if Call statements are defined)
        - Return - where the return statement is defined

    QueryBuilder is ignorant about the database schema or existance of labels/relationships in the database
    :param verbose: Provide debug logs
    """

    def __init__(self, verbose=False):
        self.verbose=verbose

    @staticmethod
    def generate_1match(
            label,  # str or dict (if dict then format: {'short_label':<short_label>, 'label':<label>}}
            tag: str = None
    ):
        """
        Generates a single match statement e.g.
        (`USUBJID`:`Subject`)
        """        
        short_label, label = get_tag_label(label)
        if tag is None:
            tag = short_label
        return f"(`{tag}`:`{label}`)"

    @staticmethod
    def generate_1match_schema_check(
            self,
            label: str  # str or dict (if dict then format: {'short_label':<short_label>, 'label':<label>}}
    ):
        """
        Generates a single match statement for a class (i.e. schema level of the database)
        e.g.
        `USUBJID`:`Class`{label:'Subject'}
        """
        short_label, label = self._get_tag_label(label)
        return f"(`{short_label}`:`Class`{{label:'{label}'}})"

    @staticmethod
    def generate_1rel(
            rel: dict  # {'from':<label1>, 'to':<label2>, 'type':<type>[, 'type_tag':<type_tag>]}
    ):
        """
        Generates a single match statement for a relationship e.g.
        (`USUBJID`)-[`USUBJID_Analysis Age_AAGE`:`Analysis Age`]->(`AAGE`)
        """
        for key in ['from', 'to']:
            assert isinstance(rel.get(key), str) and len(rel.get(key)) > 0
        type_ = rel.get('type')
        if type_ is None:
            type_ = ''
        type_ext = f':`{type_}`' if type_ else ''
        type_tag = rel.get('type_tag')
        if type_tag is None:
            type_tag = rel.get('from') + '_' + type_ + '_' + rel.get('to')
        else:
            assert isinstance(rel.get('type_tag'), str) and len(rel.get('type_tag')) > 0
        res = f"(`{rel['from']}`)-[`{type_tag}`{type_ext}]->(`{rel['to']}`)"
        return res

    @staticmethod
    def generate_1rel_schema_check(
            rel: dict,  # {'from':<label1>, 'to':<label2>, 'type':<type>[, 'from_tag':str, 'to_tag':str]}
            subclass_dir=None,
            subclass_depth=50
    ):
        """
        Generates a single match statement for a relationship node. (i.e. schema level of the database)
        Along with any subclasses for the FROM and TO classes
        """
        tag_dict = {}
        for key in ['from', 'to']:
            assert isinstance(rel.get(key), str) and len(rel.get(key)) > 0
            tag_dict[key] = rel.get(f'{key}_tag')  # from_tag or to_tag
            if tag_dict[key] is None:
                tag_dict[key] = rel.get(key)
        type_ = rel.get('type')
        if type_ is None:
            type_ = ''
        type_tag = rel.get('type_tag')
        if type_tag is None:
            type_tag = tag_dict['from'] + '_' + type_ + '_' + tag_dict['to']
        if subclass_dir == ">":
            subclass_clause1 = f"<-[:SUBCLASS_OF*0..{str(subclass_depth)}]-()"
            subclass_clause2 = f"()-[:SUBCLASS_OF*0..{str(subclass_depth)}]->"
        elif subclass_dir == "<":
            subclass_clause1 = f"-[:SUBCLASS_OF*0..{str(subclass_depth)}]->()"
            subclass_clause2 = f"()<-[:SUBCLASS_OF*0..{str(subclass_depth)}]-"
        else:
            subclass_clause1, subclass_clause2 = "", ""
        q = f"(`{tag_dict['from']}`){subclass_clause1}<-[:FROM]-(`{type_tag}`:Relationship)" \
            "-[:TO]->{subclass_clause2}(`{tag_dict['to']}`)"
        where_map = {}
        if rel.get('type'):
            where_map = {type_tag: {'type': rel.get('type')}}
        return q, where_map

    def generate_all_rel_match(self, match: str, labels: list, rels:list):
        """
        Generates the match statements for all the relationships inside the rels param, including mandatory and optional.
        Optional rels are defined by having the 'optional': 'true' key value pair inside of the rel (which is represented as a dict).

        :param match: A string in ['MATCH'. 'OPTIONAL MATCH'] defining if this batch of labels/rels should be optional. 
        If match == 'MATCH' then all the labels will be mandatory, however there can still be relationships that have 'optional': 'true' and require an OPTIONAL MATCH.
        If match == 'OPTIONAL MATCH' then all the labels will be optional.
        :param labels: a list of labels (strings)
        :param rels: a list of relationships (dictionaries)
        """
        rel_text_list = []
        optional_rel_text_list = []
        # generate two lists for mandatory and optional relationships
        for rel in rels:
            if rel.get('optional') == 'true':
                optional_rel_text_list.append(self.generate_1rel(rel))
            else:
                rel_text_list.append(self.generate_1rel(rel))
        q_rel_match = ',\n' if labels and rel_text_list else ''
        # if labels and mandatory rels then we want `,` before rel match in query
        if rel_text_list:
            q_rel_match += f',\n'.join(rel_text_list)
        if optional_rel_text_list:
            opt_rel_match_text = ',\n' if match == 'OPTIONAL MATCH' and labels else f'\nOPTIONAL MATCH '
            # if already optional match from labels (and labels exists), then don't include one here.
            q_rel_match += f'{opt_rel_match_text}' + ',\n'.join(optional_rel_text_list)
        return q_rel_match

    @staticmethod
    def list_where_conditions_per_dict(mp: dict) -> ([], {}):
        """
        Given a dictionary of dictionaries (see below for example), loop thru all the entries
        and produce a list of strings, each of them suitable for inclusion in WHERE clauses in Cypher,
        together with a data-binding dictionary.

        The keys in the outer dictionary are expected to be node labels.
        The (key/values) in the inner dictionary entries are meant to be (attribute names/desired values) that
        are applicable to the node with their corresponding label.

        EXAMPLE - if the argument is:
                {
                    'CAR': {
                        'year': 2021
                    },
                    'BOAT': {
                        'make': 'Jeanneau'
                    }
                }

                then the goal is to enforce that the 'year' property for 'CAR' nodes has a value of 2021,
                and that the 'make' property for 'BOAT' nodes has a value of 'Jeanneau'.
                The above requirements are encoded in the following list of strings:

                                ["`car`.`year` = $par_1", "`boat`.`make` = $par_2"]

                in conjunction with the following data dictionary:

                                {"par_1": 2021 , "par_2": 'Jeanneau'}

                Notice that the label names are turned to lower case,
                and that backticks are used in all the label and attributes names
                (which allows for blank spaces in the final Cypher code).

        :param mp:  A dictionary of dictionaries.  EXAMPLE:
                            {
                                'SUBJECT': {
                                    'USUBJID': '01-001',
                                    'SUBJID': '001',
                                    'PATIENT GROUP': [3, 5]
                                },
                                'SEX': {
                                    'ASEX': 'Male'
                                }
                            }

                    - The keys in the outer dictionary are expected to be node labels.
                    - The (key/values) in the inner dictionary entries are meant to be (attribute names : desired values)
                      that are applicable to the node with their corresponding label.
                    - The values may be various data type, incl. strings, integers and lists.

        :return:    The pair (list_of_Cypher_strings , data_dictionary)

                    Each string in the list is of the form
                            "`label_name`.`attribute_name` = $par_N"

                            where label_name is always in lower case, and N is an integer.
                            EXAMPLE:   ["`subject`.`USUBJID` = $par_1",
                                        "`subject`.`SUBJID` = $par_2",
                                        "`subject`.`PATIENT GROUP` in $par_3",   <- NOTE: it's "in" rather than equal because $par3 is a list
                                        "`sex`.`ASEX` = $par_4"]

                    EXAMPLE of data dictionary: {"par_1": "01-001" , "par_2": "001", "par_3": [3, 5], "par_4": "Male"}
        """
        cypher_list = []
        data_dictionary = {}

        def parameter_labels():  # Generates sequential integers used in the data dictionary, such as "par_1", "par_2", etc.
            k = 1
            while True:
                yield f"par_{k}"
                k += 1

        parameter_token_stack = parameter_labels()

        # Loop over the outer dictionary
        for label, property_dict in mp.items():
            # EXAMPLE: label = 'SUBJECT' , property_dict = {'USUBJID': '01-001','SUBJID': '001', 'PATIENT GROUP': [3, 5]}

            # Loop over the inner dictionary
            for property_name, property_value in property_dict.items():
                # EXAMPLE:  property_name = 'USUBJID' , property_value = '01-001'

                # Handle ranges
                # EXAMPLE: {"Age": {"AGE": {"min": 18, "max": 65, "max_include": False, "min_include": True, "incl_null": True}}}
                if isinstance(property_value, dict) and set(property_value.keys()).intersection(
                        {"min", "max", "min_include", "max_include", "incl_null"}):

                    max_include = property_value.get("max_include", False)
                    min_include = property_value.get("min_include", False)
                    incl_null = property_value.get("incl_null")  # if None then the clause is not included at all

                    t1, t2 = next(parameter_token_stack), next(parameter_token_stack)
                    data_dictionary[t1], data_dictionary[t2] = property_value.get("min"), property_value.get("max")
                    min_max_subclause_list = []
                    if data_dictionary[t1]:
                        min_max_subclause_list.append(f"${t1} {'<=' if min_include else '<'}")
                    if data_dictionary[t1] or data_dictionary[t2]:
                        min_max_subclause_list.append(f"`{label}`.`{property_name}`")
                    if data_dictionary[t2]:
                        min_max_subclause_list.append(f"{'<=' if max_include else '<'} ${t2}")

                    if incl_null is None:
                        include_nulls_list = []
                    elif incl_null:
                        include_nulls_list = [f"`{label}`.`{property_name}` IS NULL"]
                        if min_max_subclause_list:
                            include_nulls_list.append("OR")
                    else:
                        include_nulls_list = [f"`{label}`.`{property_name}` IS NOT NULL"]
                        if min_max_subclause_list:
                            include_nulls_list.append("AND")

                    full_str = " ".join(include_nulls_list + (
                        ['(' + " ".join(min_max_subclause_list) + ')'] if min_max_subclause_list else []))
                    if include_nulls_list and min_max_subclause_list:
                        full_str = f"({full_str})"
                    if full_str:
                        cypher_list.append(full_str)
                else:
                    # Handle NOT, get the key value (typically a Term) and prepend !
                    if isinstance(property_value, dict) and set(property_value.keys()).intersection({"not_in"}):
                        property_value = property_value.get("not_in")
                        label = "!" + label

                    # Handle multiple NOT IN's
                    elif isinstance(property_value, list) and all(isinstance(item, dict) for item in property_value):
                        # list of dictionaries e.g. {'rdfs:label': [{'not_in': 'DS'}, {'not_in': 'LB'}]}
                        property_value = [dct.get('not_in') for dct in property_value]
                        label = "!" + label

                    # For list inclusions, use "in"; in all other case check for equality
                    operator = ("in" if type(property_value) == list else "=")

                    # Extend the list of Cypher strings and their corresponding data dictionary
                    t = next(parameter_token_stack)
                    if label.startswith("!"):  # ! is NOT operator
                        cypher_list.append(f"""NOT (`{label[1:]}`.`{property_name}` {operator} ${t})""")  # The $ refers to the data binding
                    else:
                        cypher_list.append(f"`{label}`.`{property_name}` {operator} ${t}")

                    data_dictionary[t] = property_value

        return cypher_list, data_dictionary

    @staticmethod
    def list_where_rel_conditions_per_dict(mp: dict) -> ([], {}):
        # test_map = {
        #     'nobs': {
        #         'EXISTS': ['Ser', 'Pop', 'Asta'],
        #         'NOT EXISTS': {'exclude': ['Ser', 'Pop', 'Asta']}
        #     }
        # }
        cypher_list = []
        for label, check_dct in mp.items():
            for check, content in check_dct.items():
                assert check in ['EXISTS', 'NOT EXISTS', 'EXISTS>', 'NOT EXISTS>', 'EXISTS<', 'NOT EXISTS<']
                check_ = (check[:-1] if check[-1] in ['>', '<'] else check)
                leftdir = (check[-1] if check[-1] in ['<'] else '')
                rightdir = (check[-1] if check[-1] in ['>'] else '')
                inner_cond_list = []
                assert isinstance(content, dict)
                for operator_, lst in content.items():
                    assert operator_ in ['include', 'exclude', 'include_matched', 'exclude_matched']
                    lst_matched_str = "[" + ", ".join(['`' + item + '`' for item in lst]) + "]"
                    lst_str = "(" + " OR ".join(['x:`' + item + '`' for item in lst]) + ")"
                    if operator_ == 'include_matched':
                        inner_cond_list.append(f"x in {lst_matched_str}")
                    elif operator_ == 'exclude_matched':
                        inner_cond_list.append(f"NOT (x in {lst_matched_str})")
                    elif operator_ == 'include':
                        inner_cond_list.append(lst_str)
                    elif operator_ == 'exclude':
                        inner_cond_list.append(f"NOT {lst_str}")
                inner_cond = f"WHERE {' AND '.join(inner_cond_list)}"
                cypher_list.append(f"{check_} {{MATCH (`{label}`){leftdir}-[]-{rightdir}(x) {inner_cond}}}")
        return cypher_list, {}

    @staticmethod
    def check_connectedness(labels: list, rels: list) -> bool:
    #TODO: rename to is_connected (convention for function returning bool)

        rels_ = rels.copy()
        if (len(labels) <= 1 and not rels_):
            return True
        elif labels and rels_:
            # check to see if all labels are present in rels' to/from classes
            all_rel_labels = set()
            for rel in rels_:
                all_rel_labels.update({rel.get('to'), rel.get('from')})
            for label in labels:
                if label not in all_rel_labels:
                    return False

        if rels_:
            processed_rels = []
            processed_rels.append(rels_.pop(0))
            processed_labels = {processed_rels[0].get('from'), processed_rels[0].get('to')}
            diff = 1
            while diff > 0 and rels_:
                for i, rel in enumerate(rels_):
                    if rel['from'] in processed_labels or rel['to'] in processed_labels:
                        processed_labels.update({rel['from'], rel['to']})
                        processed_rels.append(rels_.pop(i))
                        diff = 1
                        break
                    else:
                        diff = 0
            if not rels_:
                return True
        else:
            return False

    def enrich_labels_from_rels(self, labels: list, rels: list, oclass_marker: str):
        """
        Extends the labels list with any labels that are only present in relationships. 
        Conditionally, non optional labels may become optional during this process if they are involved in an relationship that is optional.

        :param label: list of labels (string)
        :param rels: list of relationships (dictionary)
        :param oclass_marker: string to represent optional E.g. `Subject` is mandatory, `Subject**` is optional

        :return: list of labels (string)
        """

        if self.verbose:
            logger.debug(f'Enriching labels from rels')
            logger.debug(f'Labels {labels}')
            logger.debug(f'Rels {rels}')

        if rels:
            labels_from_rels = {}
            all_optional_bool = all(rel.get('optional', False) for rel in rels)
            for rel in rels:
                for key in ['from', 'to']:
                    if labels_from_rels.get(rel.get(key)) is None:
                        # if the label hasn't been found already
                        cur_opt = 2
                    elif labels_from_rels.get(rel.get(key)):
                        # the label has been found and the cur_opt is != 0
                        cur_opt = 1
                    else:
                        # the label has been found and the cur_opt is == 0
                        cur_opt = 0
                    if all_optional_bool:
                        # if all the relationships are optional, we need to have something to MATCH on normally.
                        # So we take all the 'left' or 'from' classes to be normal MATCHes.
                        # If those classes also feature in optional relationships on the 'right' or 'to' side,
                        # they become OPTIONAL MATCHes as well.
                        rel_opt = (1 if rel.get('optional') and key == 'to' else 0)
                    else:
                        rel_opt = 1 if rel.get('optional') else 0
                    labels_from_rels[rel.get(key)] = min([cur_opt, rel_opt])
            new_labels = []
            for label in labels + list(labels_from_rels.keys()):
                if labels_from_rels.get(label) == 1:
                    cur_label = label + oclass_marker
                else:
                    cur_label = label

                if label not in new_labels and label + oclass_marker not in new_labels:
                    # neither label or optional label is in the new labels, so add it
                    # we use `label + oclass_marker` here not `cur_label` as when a label has come round a second time,
                    # it might not be optional, but we still need to check to see if it already has been selected AS
                    # optional on a previous iteration
                    new_labels.append(cur_label)
                elif label in new_labels and cur_label not in new_labels:
                    # label is there, but optional is not (And we want to have an optional label),so replace label with
                    # optional label in new_labels
                    new_labels = list(map(lambda _label: _label.replace(label, cur_label), new_labels))
            if self.verbose:
                logger.debug(f'Returning labels {new_labels}')
            return new_labels
        else:
            if self.verbose:
                logger.debug(f'Returning labels {labels}')
            return labels

    def split_out_optional(self, labels: list, rels: list, oclass_marker: str) -> list:
        """
        Separate labels and relationships into mandatory (0) and optional (1). Each label is returned with all the
        relationships that it is involved in.
        E.g.
        {
            0: [ #mandatory,
                {'label1': ['rel1', 'rel2']},
                {'label2': ['rel1', 'rel2']},
            ],
            1: [ #optional1
                ...
            ]
        }
        g_lookup = {'label': 'group_n'}

        :param label: list of labels (string)
        :param rels: list of relationships (dictionary)
        :param oclass_marker: string to represent optional E.g. `Subject` is mandatory, `Subject**` is optional

        :return: list of size 2, composed of size 2 tuples. 
        The first tuple is for mandatory labels and their rels, the second is for optional labels and their rels.
        tuple[0] is a list of labels, tuple[1] is a list of relationships.
        """

        if self.verbose:
            logger.debug(f'Splitting out optional labels and rels')
            logger.debug(f'Labels {labels}')
            logger.debug(f'Rels {rels}')

        df_l_rels = pd.DataFrame(
            [
                {
                    'label': label[:-len(oclass_marker)] if label.endswith(oclass_marker) else label,
                    'optional': label.endswith(oclass_marker),
                } for label in labels
            ]
        )
        if labels:
            mand_labels = list(df_l_rels[~(df_l_rels.get('optional'))]['label'])
            df_rels = []
            df_n_to_mand = []
            for i, row in df_l_rels.iterrows():
                l_rels = []
                for rel in rels:
                    if (row['label'] in rel.get('from')) or (row['label'] in rel.get('to')):
                        l_rels.append(rel)
                df_rels.append(l_rels)
                df_n_to_mand.append(
                    len([rel for rel in l_rels if (rel.get('from') in mand_labels or rel.get('to') in mand_labels)]))
            df_l_rels['rels'] = df_rels
            df_l_rels['n_to_mand'] = df_n_to_mand
            df_l_rels = df_l_rels.sort_values(by=['optional', 'n_to_mand'], ascending=[True, False])
            g_dict = OrderedDict({0: []})
            # ordered dict of relationships for each label e.g.
            # OrderedDict([
            #   (0,
            #       [{
            #           'Subject': [
            #               {'from': 'Vital Signs', 'to': 'Subject', 'type': 'Subject'},
            #               {'from': 'Subject', 'to': 'Baseline Value', 'type': 'Baseline Value'},
            #               {...}, ...
            #               ],
            #           '...': [...]
            #       }]
            #   ),
            #   (1,
            #       [{
            #           'Analysis Age': [
            #               {'from': 'Subject', 'to': 'Analysis Age', 'type': 'Analysis Age', 'optional': 'true'}
            #           ]
            #       }]
            #   )
            # ])
            # where 1 is optional and 0 is mandatory
            g_lookup = {}
            # dictionary of labels
            # e.g. {'Subject': 0, 'Analysis Age': 1}
            # where 1 is optional and 0 is mandatory
            g = 0
            for i, row in df_l_rels.iterrows():
                # helper list:
                label_related_to_processed = []
                for rel in row['rels']:
                    if rel.get('from') in g_lookup.keys():
                        label_related_to_processed.append(rel.get('from'))
                    elif rel.get('to') in g_lookup.keys():
                        label_related_to_processed.append(rel.get('to'))
                # processing row:
                if not row['optional']:  # if mandatory on both classes and rel is not optional
                    g_dict[0].append({row['label']: row['rels']})
                    g_lookup[row['label']] = 0
                elif row['n_to_mand'] == 0 and label_related_to_processed:  # no relationships to mandatory labels
                    for processed_label in label_related_to_processed:
                        cur_g = g_lookup[processed_label]
                        g_dict[cur_g].append({row['label']: row['rels']})
                        g_lookup[row['label']] = cur_g
                else:
                    g += 1
                    g_dict[g] = []
                    g_dict[g].append({row['label']: row['rels']})
                    g_lookup[row['label']] = g
            g_dict_compact = []
            _processed_labels = set({})
            for key, item in g_dict.items():
                _labels = [list(dct.keys())[0] for dct in item]
                _processed_labels.update(_labels)
                _rels = []
                for dct in item:
                    for _rel in list(dct.values())[0]:
                        if _rel.get('from') in _processed_labels and _rel.get(
                                'to') in _processed_labels and _rel not in _rels:
                            _rels.append(_rel)
                g_dict_compact.append((_labels, _rels))

            if self.verbose:
                logger.debug(f'Returning g_dict_compact {g_dict_compact}')

            return g_dict_compact
        else:

            if self.verbose:
                logger.debug(f'Returning labels and rels {[(labels, rels)]}')
                
            return [(labels, rels)]

    def generate_query_body(
            self,
            labels: Union[List[str], List[dict]],
            rels: list,  # [{'from':<label1>, 'to':<label2>, 'type':<type>}, ...]
            match="MATCH",
            where_map=None,
            where_rel_map=None
    ):
        """
        Build a match statement string for given labels + rels + match.
        Including where statements based on where_map + where_rel_map.

        :param label: list of labels (strings or dicts)
        :param rels: list of relationships (dictionary)
        :param match: string in ['MATCH', 'OPTIONAL MATCH']
        :param where_map: dict E.g 
            {
                'SUBJECT': {
                    'USUBJID': '01-001',
                    'SUBJID': '001',
                    'PATIENT GROUP': [3, 5]
                },
                'SEX': {
                    'ASEX': 'Male'
                },
                'Domain Abbreviation': {'rdfs:label': 'EX'}
            }
        :param where_rel_map: dict E.g
        {
            'nobs': {
                'EXISTS': ['Ser', 'Pop', 'Asta'],
                'NOT EXISTS': {'exclude': ['Ser', 'Pop', 'Asta']}
            }
        }
        :return: match string
        """
        assert match in ["MATCH", "OPTIONAL MATCH"]
        q_match = f"{match} " + ",\n".join(
            [self.generate_1match(label=label) for label in labels]
        )
        if rels:
            q_rel_match = self.generate_all_rel_match(match, labels, rels)
            q_match += q_rel_match

        q_where = ""
        q_where_list, q_where_dict = [], {}
        q_where_rel_list, q_where_rel_dict = [], {}

        if where_map:
            q_where_list, q_where_dict = self.list_where_conditions_per_dict(mp=where_map)
        if where_rel_map:
            q_where_rel_list, q_where_rel_dict = self.list_where_rel_conditions_per_dict(mp=where_rel_map)
        if where_map or where_rel_map:
            q_where = "WHERE " + " AND ".join(q_where_list + q_where_rel_list)
        return ("\n".join([q_match, q_where]), {**q_where_dict, **q_where_rel_dict})

    # #Commented out as this does not account for SUBCLASS_OF: qb.check_connectedness and dp.check_schema are used instead
    # def generate_schema_check_query_body(
    #         self,
    #         labels: list,
    #         rels: list,  # [{'from':<label1>, 'to':<label2>, 'type':<type>}, ...]
    # ):
    #     for rel in rels:
    #         for key in ['from', 'to']:
    #             assert isinstance(rel.get(key), str) and len(rel.get(key)) > 0
    #             if rel.get(key) not in labels:
    #                 labels.append(rel.get(key))
    #
    #     q_rel_list, where_map = [], {}
    #     for rel in rels:
    #         q_rel, where_map1 = self.generate_1rel_schema_check(rel)
    #         q_rel_list.append(q_rel)
    #         where_map = {**where_map, **where_map1}
    #
    #     q_match = "MATCH " + ",\n".join(
    #         [self.generate_1match_schema_check(label=label) for label in labels] +
    #         [q for q in q_rel_list]
    #     )
    #
    #     q_where_list, q_where_dict = self.list_where_conditions_per_dict(mp=where_map)
    #     q_where = ""
    #     if q_where_list:
    #         q_where = "WHERE " + " AND ".join(q_where_list)
    #     return ("\n".join([q_match, q_where]), q_where_dict)
    @staticmethod
    def gen_id_col_name(label: str, tag: str = None):
        return '_id_' + label

    @staticmethod
    def gen_uri_col_name(label: str, tag: str = None):
        return '_uri_' + label

    @staticmethod
    def generate_call(labels: list,
                      rels: list,
                      labels_to_pack: dict,
                      only_props: list) -> str:
        """
        Add call statements depending on the content of labels_to_pack.

        :param label: list of labels (string)
        :param rels: list of relationships (dictionary)
        :param labels_to_pack: dict containing labels (keys) and their corresponding definitions (values) OR a size 1 list of their grouping class.

        The first case is for classes that have a definition term.
        The second case comes about when the relationship 'MAPS_TO_CLASS' is between the Data Column and the class, 
        and when the relationship 'MAPS_TO_VALUE' is between the Data Column and the terms for that class.
        E.g. 
        {
            'Age Group': 'Age Group Definition', 
            'Population': ['Subject'],
            'Baseline': ['Record']
        }
        Where a call statement is generated for any label that has a size 1 list as a value.

        :return: call string
        E.g.
        'CALL apoc.path.subgraphNodes(`USUBJID`, {relationshipFilter: "Population", optional:true, minLevel: 1, maxLevel: 1}) YIELD node AS `POP_coll`'
        'CALL apoc.path.subgraphNodes(`RECORD`, {relationshipFilter: "Baseline", optional:true, minLevel: 1, maxLevel: 1}) YIELD node AS `BASE_coll`'
        """
        if labels_to_pack is None:  # is dict do below
            return ""
        assert len(labels) > 0
        assert len(only_props) == 1, f'only_props can only be one property here. It was: {only_props}'
        assert only_props[0] == 'rdfs:label', f'only_props can only "rdfs:label" here. It was: {only_props[0]}'
        return_items = []

        for label, value in labels_to_pack.items():
            if isinstance(value, list):
                assert len(value) == 1, \
                    f'The core class passed into labels_to_pack was not of length 1. Was length: {len(value)}'
                # Need to get the rel name for the apoc.path.subgraphNodes call to filter on the relationship.
                relationship_label = None
                for rel in rels:
                    if rel.get('from') == value[0] and rel.get('to') == label:
                        relationship_label = rel.get('type').replace(f"{value[0]}_", "").replace(f"_{label}", "")
                assert relationship_label is not None, f'Did not find the required relationship for generate_call()'

                item_str = f'CALL apoc.path.subgraphNodes(`{value[0]}`, {{relationshipFilter: "{relationship_label}", optional:true, minLevel: 1, maxLevel: 1}}) YIELD node AS `{label}_coll`'
            else:
                item_str = ""
            return_items.append(item_str)

        return '\n'.join(return_items)

    @staticmethod
    def generate_with(labels: list,
                      labels_to_pack: dict,
                      only_props: list) -> str:
        """
        Generate WITH statements based on labels and labels_to_pack.

        :param labels: list of str or dict (if dict then format: {'tag':<tag>, 'label':<label>}}
        :param labels_to_pack: dict containing labels (keys) and their corresponding definitions (values) OR a size 1 list of their grouping class.
        
        The first case is for classes that have a definition term.
        The second case comes about when the relationship 'MAPS_TO_CLASS' is between the Data Column and the class, 
        and when the relationship 'MAPS_TO_VALUE' is between the Data Column and the terms for that class.
        E.g. 
        {
            'Age Group': 'Age Group Definition', 
            'Population': ['Subject'],
            'Baseline': ['Record']
        }

        :return: WITH line for each label, with labels found in labels_to_pack being formatted differently E.g.
            WITH 
            `USUBJID`,
            apoc.map.fromPairs(
                collect([
                    CASE WHEN `AGEGRDEF`.`Term Code` IS NOT NULL THEN `AGEGRDEF`.`Term Code` ELSE `AGEGRDEF`.`Short Label` END, `AGEGR`.`rdfs:label`
                    ])
                )
            as `AGEGR_coll`,
            collect(distinct `POP_coll`.`rdfs:label`) as `POP_coll`
            collect(distinct `BASE_coll`.`rdfs:label`) as `BASE_coll`
        """
        if labels_to_pack is None:  # is dict do below
            return ""
        assert len(labels) > 0
        assert len(only_props) == 1, f'only_props can only be one property here. It was: {only_props}'
        assert only_props[0] == 'rdfs:label', f'only_props can only "rdfs:label" here. It was: {only_props[0]}'
        return_items = []
        for label in labels:
            if label in labels_to_pack.keys():
                assert isinstance(labels_to_pack[label], (str, list)), \
                    f'Value in labels_to_pack is not string or list. It was: {type(labels_to_pack[label])}'
                if isinstance(labels_to_pack[label], str):
                    # If labels_to_unpack, take the dictionary of {'PREXGR1': `<=2'} as label_coll AND the label node
                    item_str = f'''
                    apoc.map.fromPairs(collect([CASE
                        WHEN `{labels_to_pack[label]}`.`Term Code` IS NOT NULL
                        THEN `{labels_to_pack[label]}`.`Term Code`
                        ELSE `{labels_to_pack[label]}`.`Short Label`
                        END, `{label}`.`rdfs:label`])) as `{label}_coll`'''
                elif isinstance(labels_to_pack[label], list):
                    item_str = f'collect(distinct `{label}_coll`.`rdfs:label`) as `{label}_coll`'
            elif label in labels_to_pack.values():
                continue
            else:
                item_str = f'`{label}`'
            return_items.append(item_str)

        return "WITH " + '\n, '.join(return_items)

    def generate_return(self,
                        labels: list,
                        labels_to_pack: dict,
                        return_disjoint: bool = False,
                        return_nodeid: bool = False,
                        return_propname: bool = True,
                        return_termorder: bool = False,
                        return_class_uris: bool = False,
                        only_props: list = None,
                        ) -> str:
        """
        Generate a return statement for the query. The returned data is a list of dictionaries that can be easily converted to a dataframe.

        :param labels: list of str or dict (if dict then format: {'tag':<tag>, 'label':<label>}}
        :param labels_to_pack: dict containing labels (keys) and their corresponding definitions (values) OR a size 1 list of their grouping class.
        
        The first case is for classes that have a definition term.
        The second case comes about when the relationship 'MAPS_TO_CLASS' is between the Data Column and the class, 
        and when the relationship 'MAPS_TO_VALUE' is between the Data Column and the terms for that class.
        E.g. 
        {
            'Age Group': 'Age Group Definition', 
            'Population': ['Subject'],
            'Baseline': ['Record']
        }
        :return:
        """
        assert len(labels) > 0
        return_items = {}
        for label in labels:
            if labels_to_pack is not None and label in labels_to_pack.values():
                # Do not want a return statement for definitions
                continue
            return_items[label] = []
            assert isinstance(label, str) or isinstance(label, dict)
            if isinstance(label, str):
                assert len(label) > 0
                tag = label
            if isinstance(label, dict):
                for key in ['tag', 'label']:
                    assert isinstance(label.get(key), str)
                    assert len(label.get(key)) > 0
                tag = label['tag']
            if return_nodeid:
                id_col_name = self.gen_id_col_name(label, tag)
<<<<<<< HEAD
                item_str = f"{{`{id_col_name}`:id(`{label}`)}}"
=======
                if (labels_to_pack is not None) and (label in labels_to_pack):
                    item_str = f"{{`{id_col_name}`:`ids_{label}`}}"
                else:
                    item_str = f"{{`{id_col_name}`:id(`{label}`)}}"
>>>>>>> 39e03c43
                return_items[label].append(item_str)
            if return_termorder:
                item_str = f"""CASE 
                                    WHEN `{label}`.Order IS NULL THEN {{}} 
                                    ELSE {{`{label + 'N' if "".join(labels).isupper() else label + ' (N)'}`:`{label}`.Order}} 
                            END"""
                return_items[label].append(item_str)
            if return_class_uris:
                uri_col_name = self.gen_uri_col_name(label)
                item_str = f"CASE WHEN `{label}`.uri IS NULL THEN {{}} ELSE {{`{uri_col_name}`:`{label}`.uri}} END"
                return_items[label].append(item_str)

            if only_props:
                if labels_to_pack is not None and label in labels_to_pack.keys():
                    item_str = f'{{`{label}`: `{label}_coll`}}'
                else:
                    item_str = f'apoc.map.submap(`{tag}`, $only_props, NULL, False)'
            else:
                item_str = f'`{tag}`{{.*}}'

            item_str = f'CASE WHEN {item_str} IS NULL THEN {{}} ELSE {item_str} END'
            if return_propname:
                plus_key_clase = ' + "." + key'
            else:
                plus_key_clase = ''

            if not (labels_to_pack is not None and label in labels_to_pack.keys() and not isinstance(labels_to_pack[label], list)):
                item_str = f'apoc.map.fromPairs([key in keys({item_str}) | ["{label}"{plus_key_clase}, {item_str}[key]]])'
            return_items[label].append(item_str)
        if return_disjoint:
            return "RETURN " + "\n, ".join([f"collect(distinct apoc.map.mergeList([{', '.join(item)}])) as `{label}`"
                                            for label, item in return_items.items()])
        else:  # return_disjoint is False
            items = [item for key, item in return_items.items()]
            items_flat = [item for sublist in items for item in sublist]
            return "RETURN apoc.map.mergeList([" + '\n, '.join(items_flat) + "]) as all"<|MERGE_RESOLUTION|>--- conflicted
+++ resolved
@@ -815,14 +815,10 @@
                 tag = label['tag']
             if return_nodeid:
                 id_col_name = self.gen_id_col_name(label, tag)
-<<<<<<< HEAD
-                item_str = f"{{`{id_col_name}`:id(`{label}`)}}"
-=======
                 if (labels_to_pack is not None) and (label in labels_to_pack):
                     item_str = f"{{`{id_col_name}`:`ids_{label}`}}"
                 else:
                     item_str = f"{{`{id_col_name}`:id(`{label}`)}}"
->>>>>>> 39e03c43
                 return_items[label].append(item_str)
             if return_termorder:
                 item_str = f"""CASE 
