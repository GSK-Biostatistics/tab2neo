from collections import OrderedDict
from model_managers import ModelManager
import pandas as pd
from logger.logger import logger


def get_tag_label(
        label  # str or dict (if dict then format: {'short_label':<short_label>, 'label':<label>}}
):
    assert len(label) > 0
    assert isinstance(label, str) or isinstance(label, dict)
    if isinstance(label, str):
        short_label = label
    else:
        assert isinstance(label.get('label'), str) and len(label.get('label')) > 0
        if not label.get('short_label'):
            short_label = label
        else:
            assert isinstance(label.get('short_label'), str) and len(label.get('short_label')) > 0
            short_label = label['short_label']
        label = label['label']
    return short_label, label


class QueryBuilder():
    """
    QueryBuilder generates query strings for the 4 parts of a query:
        - Body - where the (optional) match statements are defined
        - Call - where any CALL statements are defined (not required)
        - With - where any WITH statements are defined (are required if Call statements are defined)
        - Return - where the return statement is defined

    QueryBuilder is ignorant about the database schema or existance of labels/relationships in the database
    :param verbose: Provide debug logs
    """

    def __init__(self, verbose=False):
        self.verbose=verbose

    @staticmethod
    def generate_1match(
            label  # str or dict (if dict then format: {'short_label':<short_label>, 'label':<label>}}
    ):
        """
        Generates a single match statement e.g.
        `USUBJID`:`Subject`
        """
        short_label, label = get_tag_label(label)
        return f"(`{short_label}`:`{label}`)"

    @staticmethod
    def generate_1match_schema_check(
            self,
            label: str  # str or dict (if dict then format: {'short_label':<short_label>, 'label':<label>}}
    ):
        """
        Generates a single match statement for a class (i.e. schema level of the database)
        e.g.
        `USUBJID`:`Class`{label:'Subject'}
        """
        short_label, label = self._get_tag_label(label)
        return f"(`{short_label}`:`Class`{{label:'{label}'}})"

    @staticmethod
    def generate_1rel(
            rel: dict  # {'from':<label1>, 'to':<label2>, 'type':<type>[, 'type_tag':<type_tag>]}
    ):
        """
        Generates a single match statement for a relationship e.g.
        (`USUBJID`)-[`USUBJID_Analysis Age_AAGE`:`Analysis Age`]->(`AAGE`)
        """
        for key in ['from', 'to']:
            assert isinstance(rel.get(key), str) and len(rel.get(key)) > 0
        type_ = rel.get('type')
        if type_ is None:
            type_ = ''
        type_ext = f':`{type_}`' if type_ else ''
        type_tag = rel.get('type_tag')
        if type_tag is None:
            type_tag = rel.get('from') + '_' + type_ + '_' + rel.get('to')
        else:
            assert isinstance(rel.get('type_tag'), str) and len(rel.get('type_tag')) > 0
        res = f"(`{rel['from']}`)-[`{type_tag}`{type_ext}]->(`{rel['to']}`)"
        return res

    @staticmethod
    def generate_1rel_schema_check(
            rel: dict,  # {'from':<label1>, 'to':<label2>, 'type':<type>[, 'from_tag':str, 'to_tag':str]}
            subclass_dir=None,
            subclass_depth=50
    ):
        """
        Generates a single match statement for a relationship node. (i.e. schema level of the database)
        Along with any subclasses for the FROM and TO classes
        """
        tag_dict = {}
        for key in ['from', 'to']:
            assert isinstance(rel.get(key), str) and len(rel.get(key)) > 0
            tag_dict[key] = rel.get(f'{key}_tag')  # from_tag or to_tag
            if tag_dict[key] is None:
                tag_dict[key] = rel.get(key)
        type_ = rel.get('type')
        if type_ is None:
            type_ = ''
        type_tag = rel.get('type_tag')
        if type_tag is None:
            type_tag = tag_dict['from'] + '_' + type_ + '_' + tag_dict['to']
        if subclass_dir == ">":
            subclass_clause1 = f"<-[:SUBCLASS_OF*0..{str(subclass_depth)}]-()"
            subclass_clause2 = f"()-[:SUBCLASS_OF*0..{str(subclass_depth)}]->"
        elif subclass_dir == "<":
            subclass_clause1 = f"-[:SUBCLASS_OF*0..{str(subclass_depth)}]->()"
            subclass_clause2 = f"()<-[:SUBCLASS_OF*0..{str(subclass_depth)}]-"
        else:
            subclass_clause1, subclass_clause2 = "", ""
        q = f"(`{tag_dict['from']}`){subclass_clause1}<-[:FROM]-(`{type_tag}`:Relationship)" \
            "-[:TO]->{subclass_clause2}(`{tag_dict['to']}`)"
        where_map = {}
        if rel.get('type'):
            where_map = {type_tag: {'type': rel.get('type')}}
        return q, where_map

    def generate_all_rel_match(self, match: str, labels: list, rels:list):
        """
        Generates the match statements for all the relationships inside the rels param, including mandatory and optional.
        Optional rels are defined by having the 'optional': 'true' key value pair inside of the rel (which is represented as a dict).

        :param match: A string in ['MATCH'. 'OPTIONAL MATCH'] defining if this batch of labels/rels should be optional. 
        If match == 'MATCH' then all the labels will be mandatory, however there can still be relationships that have 'optional': 'true' and require an OPTIONAL MATCH.
        If match == 'OPTIONAL MATCH' then all the labels will be optional.
        :param labels: a list of labels (strings)
        :param rels: a list of relationships (dictionaries)
        """
        rel_text_list = []
        optional_rel_text_list = []
        # generate two lists for mandatory and optional relationships
        for rel in rels:
            if rel.get('optional') == 'true':
                optional_rel_text_list.append(self.generate_1rel(rel))
            else:
                rel_text_list.append(self.generate_1rel(rel))
        q_rel_match = ',\n' if labels and rel_text_list else ''
        # if labels and mandatory rels then we want `,` before rel match in query
        if rel_text_list:
            q_rel_match += f',\n'.join(rel_text_list)
        if optional_rel_text_list:
            opt_rel_match_text = ',\n' if match == 'OPTIONAL MATCH' and labels else f'\nOPTIONAL MATCH '
            # if already optional match from labels (and labels exists), then don't include one here.
            q_rel_match += f'{opt_rel_match_text}' + ',\n'.join(optional_rel_text_list)
        return q_rel_match

    @staticmethod
    def list_where_conditions_per_dict(mp: dict) -> ([], {}):
        """
        Given a dictionary of dictionaries (see below for example), loop thru all the entries
        and produce a list of strings, each of them suitable for inclusion in WHERE clauses in Cypher,
        together with a data-binding dictionary.

        The keys in the outer dictionary are expected to be node labels.
        The (key/values) in the inner dictionary entries are meant to be (attribute names/desired values) that
        are applicable to the node with their corresponding label.

        EXAMPLE - if the argument is:
                {
                    'CAR': {
                        'year': 2021
                    },
                    'BOAT': {
                        'make': 'Jeanneau'
                    }
                }

                then the goal is to enforce that the 'year' property for 'CAR' nodes has a value of 2021,
                and that the 'make' property for 'BOAT' nodes has a value of 'Jeanneau'.
                The above requirements are encoded in the following list of strings:

                                ["`car`.`year` = $par_1", "`boat`.`make` = $par_2"]

                in conjunction with the following data dictionary:

                                {"par_1": 2021 , "par_2": 'Jeanneau'}

                Notice that the label names are turned to lower case,
                and that backticks are used in all the label and attributes names
                (which allows for blank spaces in the final Cypher code).

        :param mp:  A dictionary of dictionaries.  EXAMPLE:
                            {
                                'SUBJECT': {
                                    'USUBJID': '01-001',
                                    'SUBJID': '001',
                                    'PATIENT GROUP': [3, 5]
                                },
                                'SEX': {
                                    'ASEX': 'Male'
                                }
                            }

                    - The keys in the outer dictionary are expected to be node labels.
                    - The (key/values) in the inner dictionary entries are meant to be (attribute names : desired values)
                      that are applicable to the node with their corresponding label.
                    - The values may be various data type, incl. strings, integers and lists.

        :return:    The pair (list_of_Cypher_strings , data_dictionary)

                    Each string in the list is of the form
                            "`label_name`.`attribute_name` = $par_N"

                            where label_name is always in lower case, and N is an integer.
                            EXAMPLE:   ["`subject`.`USUBJID` = $par_1",
                                        "`subject`.`SUBJID` = $par_2",
                                        "`subject`.`PATIENT GROUP` in $par_3",   <- NOTE: it's "in" rather than equal because $par3 is a list
                                        "`sex`.`ASEX` = $par_4"]

                    EXAMPLE of data dictionary: {"par_1": "01-001" , "par_2": "001", "par_3": [3, 5], "par_4": "Male"}
        """
        cypher_list = []
        data_dictionary = {}

        def parameter_labels():  # Generates sequential integers used in the data dictionary, such as "par_1", "par_2", etc.
            k = 1
            while True:
                yield f"par_{k}"
                k += 1

        parameter_token_stack = parameter_labels()

        # Loop over the outer dictionary
        for label, property_dict in mp.items():
            # EXAMPLE: label = 'SUBJECT' , property_dict = {'USUBJID': '01-001','SUBJID': '001', 'PATIENT GROUP': [3, 5]}

            # Loop over the inner dictionary
            for property_name, property_value in property_dict.items():
                # EXAMPLE:  property_name = 'USUBJID' , property_value = '01-001'

                # Handle ranges
                # EXAMPLE: {"Age": {"AGE": {"min": 18, "max": 65, "max_include": False, "min_include": True, "incl_null": True}}}
                if isinstance(property_value, dict) and set(property_value.keys()).intersection(
                        {"min", "max", "min_include", "max_include", "incl_null"}):

                    max_include = property_value.get("max_include", False)
                    min_include = property_value.get("min_include", False)
                    incl_null = property_value.get("incl_null")  # if None then the clause is not included at all

                    t1, t2 = next(parameter_token_stack), next(parameter_token_stack)
                    data_dictionary[t1], data_dictionary[t2] = property_value.get("min"), property_value.get("max")
                    min_max_subclause_list = []
                    if data_dictionary[t1]:
                        min_max_subclause_list.append(f"${t1} {'<=' if min_include else '<'}")
                    if data_dictionary[t1] or data_dictionary[t2]:
                        min_max_subclause_list.append(f"`{label}`.`{property_name}`")
                    if data_dictionary[t2]:
                        min_max_subclause_list.append(f"{'<=' if max_include else '<'} ${t2}")

                    if incl_null is None:
                        include_nulls_list = []
                    elif incl_null:
                        include_nulls_list = [f"`{label}`.`{property_name}` IS NULL"]
                        if min_max_subclause_list:
                            include_nulls_list.append("OR")
                    else:
                        include_nulls_list = [f"`{label}`.`{property_name}` IS NOT NULL"]
                        if min_max_subclause_list:
                            include_nulls_list.append("AND")

                    full_str = " ".join(include_nulls_list + (
                        ['(' + " ".join(min_max_subclause_list) + ')'] if min_max_subclause_list else []))
                    if include_nulls_list and min_max_subclause_list:
                        full_str = f"({full_str})"
                    if full_str:
                        cypher_list.append(full_str)
                else:
                    # Handle NOT, get the key value (typically a Term) and prepend !
                    if isinstance(property_value, dict) and set(property_value.keys()).intersection({"not_in"}):
                        property_value = property_value.get("not_in")
                        label = "!" + label

                    # Handle multiple NOT IN's
                    elif isinstance(property_value, list) and all(isinstance(item, dict) for item in property_value):
                        # list of dictionaries e.g. {'rdfs:label': [{'not_in': 'DS'}, {'not_in': 'LB'}]}
                        property_value = [dct.get('not_in') for dct in property_value]
                        label = "!" + label

                    # For list inclusions, use "in"; in all other case check for equality
                    operator = ("in" if type(property_value) == list else "=")

                    # Extend the list of Cypher strings and their corresponding data dictionary
                    t = next(parameter_token_stack)
                    if label.startswith("!"):  # ! is NOT operator
                        cypher_list.append(f"""NOT (`{label[1:]}`.`{property_name}` {operator} ${t})""")  # The $ refers to the data binding
                    else:
                        cypher_list.append(f"`{label}`.`{property_name}` {operator} ${t}")

                    data_dictionary[t] = property_value

        return cypher_list, data_dictionary

    @staticmethod
    def list_where_rel_conditions_per_dict(mp: dict) -> ([], {}):
        # test_map = {
        #     'nobs': {
        #         'EXISTS': ['Ser', 'Pop', 'Asta'],
        #         'NOT EXISTS': {'exclude': ['Ser', 'Pop', 'Asta']}
        #     }
        # }
        cypher_list = []
        for label, check_dct in mp.items():
            for check, content in check_dct.items():
                assert check in ['EXISTS', 'NOT EXISTS', 'EXISTS>', 'NOT EXISTS>', 'EXISTS<', 'NOT EXISTS<']
                check_ = (check[:-1] if check[-1] in ['>', '<'] else check)
                leftdir = (check[-1] if check[-1] in ['<'] else '')
                rightdir = (check[-1] if check[-1] in ['>'] else '')
                inner_cond_list = []
                assert isinstance(content, dict)
                for operator_, lst in content.items():
                    assert operator_ in ['include', 'exclude', 'include_matched', 'exclude_matched']
                    lst_matched_str = "[" + ", ".join(['`' + item + '`' for item in lst]) + "]"
                    lst_str = "(" + " OR ".join(['x:`' + item + '`' for item in lst]) + ")"
                    if operator_ == 'include_matched':
                        inner_cond_list.append(f"x in {lst_matched_str}")
                    elif operator_ == 'exclude_matched':
                        inner_cond_list.append(f"NOT (x in {lst_matched_str})")
                    elif operator_ == 'include':
                        inner_cond_list.append(lst_str)
                    elif operator_ == 'exclude':
                        inner_cond_list.append(f"NOT {lst_str}")
                inner_cond = f"WHERE {' AND '.join(inner_cond_list)}"
                cypher_list.append(f"{check_} {{MATCH (`{label}`){leftdir}-[]-{rightdir}(x) {inner_cond}}}")
        return cypher_list, {}

    @staticmethod
    def check_connectedness(labels: list, rels: list):

        rels_ = rels.copy()
        if (len(labels) <= 1 and not rels_):
            return True
        elif labels and rels_:
            # check to see if all labels are present in rels' to/from classes
            all_rel_labels = set()
            for rel in rels_:
                all_rel_labels.update({rel.get('to'), rel.get('from')})
            for label in labels:
                if label not in all_rel_labels:
                    return False

        if rels_:
            processed_rels = []
            processed_rels.append(rels_.pop(0))
            processed_labels = {processed_rels[0].get('from'), processed_rels[0].get('to')}
            diff = 1
            while diff > 0 and rels_:
                for i, rel in enumerate(rels_):
                    if rel['from'] in processed_labels or rel['to'] in processed_labels:
                        processed_labels.update({rel['from'], rel['to']})
                        processed_rels.append(rels_.pop(i))
                        diff = 1
                        break
                    else:
                        diff = 0
            if not rels_:
                return True
        else:
            return False

<<<<<<< HEAD
    def enrich_labels_from_rels(self, labels: list, rels: list, oclass_marker: str):
        if self.verbose:
            logger.debug(f'Enriching labels from rels')
            logger.debug(f'Labels {labels}')
            logger.debug(f'Rels {rels}')
=======
    @staticmethod
    def enrich_labels_from_rels(labels: list, rels: list, oclass_marker: str) -> list:
        """
        Extends the labels list with any labels that are only present in relationships. 
        Conditionally, non optional labels may become optional during this process if they are involved in an relationship that is optional.

        :param label: list of labels (string)
        :param rels: list of relationships (dictionary)
        :param oclass_marker: string to represent optional E.g. `Subject` is mandatory, `Subject**` is optional

        :return: list of labels (string)
        """
>>>>>>> a2652967
        if rels:
            labels_from_rels = {}
            all_optional_bool = all(rel.get('optional', False) for rel in rels)
            for rel in rels:
                for key in ['from', 'to']:
                    if labels_from_rels.get(rel.get(key)) is None:
                        # if the label hasn't been found already
                        cur_opt = 2
                    elif labels_from_rels.get(rel.get(key)):
                        # the label has been found and the cur_opt is != 0
                        cur_opt = 1
                    else:
                        # the label has been found and the cur_opt is == 0
                        cur_opt = 0
                    if all_optional_bool:
                        # if all the relationships are optional, we need to have something to MATCH on normally.
                        # So we take all the 'left' or 'from' classes to be normal MATCHes.
                        # If those classes also feature in optional relationships on the 'right' or 'to' side,
                        # they become OPTIONAL MATCHes as well.
                        rel_opt = (1 if rel.get('optional') and key == 'to' else 0)
                    else:
                        rel_opt = 1 if rel.get('optional') else 0
                    labels_from_rels[rel.get(key)] = min([cur_opt, rel_opt])
            new_labels = []
            for label in labels + list(labels_from_rels.keys()):
                if labels_from_rels.get(label) == 1:
                    cur_label = label + oclass_marker
                else:
                    cur_label = label

                if label not in new_labels and label + oclass_marker not in new_labels:
                    # neither label or optional label is in the new labels, so add it
                    # we use `label + oclass_marker` here not `cur_label` as when a label has come round a second time,
                    # it might not be optional, but we still need to check to see if it already has been selected AS
                    # optional on a previous iteration
                    new_labels.append(cur_label)
                elif label in new_labels and cur_label not in new_labels:
                    # label is there, but optional is not (And we want to have an optional label),so replace label with
                    # optional label in new_labels
                    new_labels = list(map(lambda _label: _label.replace(label, cur_label), new_labels))
            if self.verbose:
                logger.debug(f'Returning labels {new_labels}')
            return new_labels
        else:
            if self.verbose:
                logger.debug(f'Returning labels {labels}')
            return labels

<<<<<<< HEAD
    def split_out_optional(self, labels: list, rels: list, oclass_marker: str) -> (list, list, list, list):
=======
    @staticmethod
    def split_out_optional(labels: list, rels: list, oclass_marker: str) -> list:
>>>>>>> a2652967
        """
        Separate labels and relationships into mandatory (0) and optional (1). Each label is returned with all the
        relationships that it is involved in.
        E.g.
        {
            0: [ #mandatory,
                {'label1': ['rel1', 'rel2']},
                {'label2': ['rel1', 'rel2']},
            ],
            1: [ #optional1
                ...
            ]
        }
        g_lookup = {'label': 'group_n'}

        :param label: list of labels (string)
        :param rels: list of relationships (dictionary)
        :param oclass_marker: string to represent optional E.g. `Subject` is mandatory, `Subject**` is optional

        :return: list of size 2, composed of size 2 tuples. 
        The first tuple is for mandatory labels and their rels, the second is for optional labels and their rels.
        tuple[0] is a list of labels, tuple[1] is a list of relationships.
        """

        if self.verbose:
            logger.debug(f'Splitting out optional labels and rels')
            logger.debug(f'Labels {labels}')
            logger.debug(f'Rels {rels}')

        df_l_rels = pd.DataFrame(
            [
                {
                    'label': label[:-len(oclass_marker)] if label.endswith(oclass_marker) else label,
                    'optional': label.endswith(oclass_marker),
                } for label in labels
            ]
        )
        if labels:
            mand_labels = list(df_l_rels[~(df_l_rels.get('optional'))]['label'])
            df_rels = []
            df_n_to_mand = []
            for i, row in df_l_rels.iterrows():
                l_rels = []
                for rel in rels:
                    if (row['label'] in rel.get('from')) or (row['label'] in rel.get('to')):
                        l_rels.append(rel)
                df_rels.append(l_rels)
                df_n_to_mand.append(
                    len([rel for rel in l_rels if (rel.get('from') in mand_labels or rel.get('to') in mand_labels)]))
            df_l_rels['rels'] = df_rels
            df_l_rels['n_to_mand'] = df_n_to_mand
            df_l_rels = df_l_rels.sort_values(by=['optional', 'n_to_mand'], ascending=[True, False])
            g_dict = OrderedDict({0: []})
            # ordered dict of relationships for each label e.g.
            # OrderedDict([
            #   (0,
            #       [{
            #           'Subject': [
            #               {'from': 'Vital Signs', 'to': 'Subject', 'type': 'Subject'},
            #               {'from': 'Subject', 'to': 'Baseline Value', 'type': 'Baseline Value'},
            #               {...}, ...
            #               ],
            #           '...': [...]
            #       }]
            #   ),
            #   (1,
            #       [{
            #           'Analysis Age': [
            #               {'from': 'Subject', 'to': 'Analysis Age', 'type': 'Analysis Age', 'optional': 'true'}
            #           ]
            #       }]
            #   )
            # ])
            # where 1 is optional and 0 is mandatory
            g_lookup = {}
            # dictionary of labels
            # e.g. {'Subject': 0, 'Analysis Age': 1}
            # where 1 is optional and 0 is mandatory
            g = 0
            for i, row in df_l_rels.iterrows():
                # helper list:
                label_related_to_processed = []
                for rel in row['rels']:
                    if rel.get('from') in g_lookup.keys():
                        label_related_to_processed.append(rel.get('from'))
                    elif rel.get('to') in g_lookup.keys():
                        label_related_to_processed.append(rel.get('to'))
                # processing row:
                if not row['optional']:  # if mandatory on both classes and rel is not optional
                    g_dict[0].append({row['label']: row['rels']})
                    g_lookup[row['label']] = 0
                elif row['n_to_mand'] == 0 and label_related_to_processed:  # no relationships to mandatory labels
                    for processed_label in label_related_to_processed:
                        cur_g = g_lookup[processed_label]
                        g_dict[cur_g].append({row['label']: row['rels']})
                        g_lookup[row['label']] = cur_g
                else:
                    g += 1
                    g_dict[g] = []
                    g_dict[g].append({row['label']: row['rels']})
                    g_lookup[row['label']] = g
            g_dict_compact = []
            _processed_labels = set({})
            for key, item in g_dict.items():
                _labels = [list(dct.keys())[0] for dct in item]
                _processed_labels.update(_labels)
                _rels = []
                for dct in item:
                    for _rel in list(dct.values())[0]:
                        if _rel.get('from') in _processed_labels and _rel.get(
                                'to') in _processed_labels and _rel not in _rels:
                            _rels.append(_rel)
                g_dict_compact.append((_labels, _rels))

            if self.verbose:
                logger.debug(f'Returning g_dict_compact {g_dict_compact}')

            return g_dict_compact
        else:

            if self.verbose:
                logger.debug(f'Returning labels and rels {[(labels, rels)]}')
                
            return [(labels, rels)]

    def generate_query_body(
            self,
            labels: list,
            rels: list,  # [{'from':<label1>, 'to':<label2>, 'type':<type>}, ...]
            match="MATCH",
            where_map=None,
            where_rel_map=None
    ):
        """
        Build a match statement string for given labels + rels + match.
        Including where statements based on where_map + where_rel_map.

        :param label: list of labels (string)
        :param rels: list of relationships (dictionary)
        :param match: string in ['MATCH', 'OPTIONAL MATCH']
        :param where_map: dict E.g 
            {
                'SUBJECT': {
                    'USUBJID': '01-001',
                    'SUBJID': '001',
                    'PATIENT GROUP': [3, 5]
                },
                'SEX': {
                    'ASEX': 'Male'
                },
                'Domain Abbreviation': {'rdfs:label': 'EX'}
            }
        :param where_rel_map: dict E.g
        {
            'nobs': {
                'EXISTS': ['Ser', 'Pop', 'Asta'],
                'NOT EXISTS': {'exclude': ['Ser', 'Pop', 'Asta']}
            }
        }

        :return: match string
        """
        assert match in ["MATCH", "OPTIONAL MATCH"]
        q_match = f"{match} " + ",\n".join(
            [self.generate_1match(label=label) for label in labels]
        )
        if rels:
            q_rel_match = self.generate_all_rel_match(match, labels, rels)
            q_match += q_rel_match

        q_where = ""
        q_where_list, q_where_dict = [], {}
        q_where_rel_list, q_where_rel_dict = [], {}

        if where_map:
            q_where_list, q_where_dict = self.list_where_conditions_per_dict(mp=where_map)
        if where_rel_map:
            q_where_rel_list, q_where_rel_dict = self.list_where_rel_conditions_per_dict(mp=where_rel_map)
        if where_map or where_rel_map:
            q_where = "WHERE " + " AND ".join(q_where_list + q_where_rel_list)
        return ("\n".join([q_match, q_where]), {**q_where_dict, **q_where_rel_dict})

    # #Commented out as this does not account for SUBCLASS_OF: qb.check_connectedness and dp.check_schema are used instead
    # def generate_schema_check_query_body(
    #         self,
    #         labels: list,
    #         rels: list,  # [{'from':<label1>, 'to':<label2>, 'type':<type>}, ...]
    # ):
    #     for rel in rels:
    #         for key in ['from', 'to']:
    #             assert isinstance(rel.get(key), str) and len(rel.get(key)) > 0
    #             if rel.get(key) not in labels:
    #                 labels.append(rel.get(key))
    #
    #     q_rel_list, where_map = [], {}
    #     for rel in rels:
    #         q_rel, where_map1 = self.generate_1rel_schema_check(rel)
    #         q_rel_list.append(q_rel)
    #         where_map = {**where_map, **where_map1}
    #
    #     q_match = "MATCH " + ",\n".join(
    #         [self.generate_1match_schema_check(label=label) for label in labels] +
    #         [q for q in q_rel_list]
    #     )
    #
    #     q_where_list, q_where_dict = self.list_where_conditions_per_dict(mp=where_map)
    #     q_where = ""
    #     if q_where_list:
    #         q_where = "WHERE " + " AND ".join(q_where_list)
    #     return ("\n".join([q_match, q_where]), q_where_dict)
    @staticmethod
    def gen_id_col_name(label: str, tag: str = None):
        return '_id_' + label

    @staticmethod
    def gen_uri_col_name(label: str, tag: str = None):
        return '_uri_' + label

    @staticmethod
    def generate_call(labels: list,
                      rels: list,
                      labels_to_pack: dict,
                      only_props: list) -> str:
        """
        Add call statements depending on the content of labels_to_pack.

        :param label: list of labels (string)
        :param rels: list of relationships (dictionary)
        :param labels_to_pack: dict containing labels (keys) and their corresponding definitions (values) OR a size 1 list of their grouping class.

        The first case is for classes that have a definition term.
        The second case comes about when the relationship 'MAPS_TO_CLASS' is between the Data Column and the class, 
        and when the relationship 'MAPS_TO_VALUE' is between the Data Column and the terms for that class.
        E.g. 
        {
            'Age Group': 'Age Group Definition', 
            'Population': ['Subject'],
            'Baseline': ['Record']
        }
        Where a call statement is generated for any label that has a size 1 list as a value.

        :return: call string
        E.g.
        'CALL apoc.path.subgraphNodes(`USUBJID`, {relationshipFilter: "Population", optional:true, minLevel: 1, maxLevel: 1}) YIELD node AS `POP_coll`'
        'CALL apoc.path.subgraphNodes(`RECORD`, {relationshipFilter: "Baseline", optional:true, minLevel: 1, maxLevel: 1}) YIELD node AS `BASE_coll`'
        """
        if labels_to_pack is None:  # is dict do below
            return ""
        assert len(labels) > 0
        assert len(only_props) == 1, f'only_props can only be one property here. It was: {only_props}'
        assert only_props[0] == 'rdfs:label', f'only_props can only "rdfs:label" here. It was: {only_props[0]}'
        return_items = []

        for label, value in labels_to_pack.items():
            if isinstance(value, list):
                assert len(value) == 1, \
                    f'The core class passed into labels_to_pack was not of length 1. Was length: {len(value)}'
                # Need to get the rel name for the apoc.path.subgraphNodes call to filter on the relationship.
                relationship_label = None
                for rel in rels:
                    if rel.get('from') == value[0] and rel.get('to') == label:
                        relationship_label = rel.get('type').replace(f"{value[0]}_", "").replace(f"_{label}", "")
                assert relationship_label is not None, f'Did not find the required relationship for generate_call()'

                item_str = f'CALL apoc.path.subgraphNodes(`{value[0]}`, {{relationshipFilter: "{relationship_label}", optional:true, minLevel: 1, maxLevel: 1}}) YIELD node AS `{label}_coll`'
            else:
                item_str = ""
            return_items.append(item_str)

        return '\n'.join(return_items)

    @staticmethod
    def generate_with(labels: list,
                      labels_to_pack: dict,
                      only_props: list) -> str:
        """
        Generate WITH statements based on labels and labels_to_pack.

        :param labels: list of str or dict (if dict then format: {'tag':<tag>, 'label':<label>}}
        :param labels_to_pack: dict containing labels (keys) and their corresponding definitions (values) OR a size 1 list of their grouping class.
        
        The first case is for classes that have a definition term.
        The second case comes about when the relationship 'MAPS_TO_CLASS' is between the Data Column and the class, 
        and when the relationship 'MAPS_TO_VALUE' is between the Data Column and the terms for that class.
        E.g. 
        {
            'Age Group': 'Age Group Definition', 
            'Population': ['Subject'],
            'Baseline': ['Record']
        }

        :return: WITH line for each label, with labels found in labels_to_pack being formatted differently E.g.
            WITH 
            `USUBJID`,
            apoc.map.fromPairs(
                collect([
                    CASE WHEN `AGEGRDEF`.`Term Code` IS NOT NULL THEN `AGEGRDEF`.`Term Code` ELSE `AGEGRDEF`.`Short Label` END, `AGEGR`.`rdfs:label`
                    ])
                )
            as `AGEGR_coll`,
            collect(distinct `POP_coll`.`rdfs:label`) as `POP_coll`
            collect(distinct `BASE_coll`.`rdfs:label`) as `BASE_coll`
        """
        if labels_to_pack is None:  # is dict do below
            return ""
        assert len(labels) > 0
        assert len(only_props) == 1, f'only_props can only be one property here. It was: {only_props}'
        assert only_props[0] == 'rdfs:label', f'only_props can only "rdfs:label" here. It was: {only_props[0]}'
        return_items = []
        for label in labels:
            if label in labels_to_pack.keys():
                assert isinstance(labels_to_pack[label], (str, list)), \
                    f'Value in labels_to_pack is not string or list. It was: {type(labels_to_pack[label])}'
                if isinstance(labels_to_pack[label], str):
                    # If labels_to_unpack, take the dictionary of {'PREXGR1': `<=2'} as label_coll AND the label node
                    item_str = f'''
                    apoc.map.fromPairs(collect([CASE
                        WHEN `{labels_to_pack[label]}`.`Term Code` IS NOT NULL
                        THEN `{labels_to_pack[label]}`.`Term Code`
                        ELSE `{labels_to_pack[label]}`.`Short Label`
                        END, `{label}`.`rdfs:label`])) as `{label}_coll`'''
                elif isinstance(labels_to_pack[label], list):
                    item_str = f'collect(distinct `{label}_coll`.`rdfs:label`) as `{label}_coll`'
            elif label in labels_to_pack.values():
                continue
            else:
                item_str = f'`{label}`'
            return_items.append(item_str)

        return "WITH " + '\n, '.join(return_items)

    def generate_return(self,
                        labels: list,
                        labels_to_pack: dict,
                        return_disjoint: bool = False,
                        return_nodeid: bool = False,
                        return_propname: bool = True,
                        return_termorder: bool = False,
                        return_class_uris: bool = False,
                        only_props: list = None,
                        ) -> str:
        """
        Generate a return statement for the query. The returned data is a list of dictionaries that can be easily converted to a dataframe.

        :param labels: list of str or dict (if dict then format: {'tag':<tag>, 'label':<label>}}
        :param labels_to_pack: dict containing labels (keys) and their corresponding definitions (values) OR a size 1 list of their grouping class.
        
        The first case is for classes that have a definition term.
        The second case comes about when the relationship 'MAPS_TO_CLASS' is between the Data Column and the class, 
        and when the relationship 'MAPS_TO_VALUE' is between the Data Column and the terms for that class.
        E.g. 
        {
            'Age Group': 'Age Group Definition', 
            'Population': ['Subject'],
            'Baseline': ['Record']
        }
        :return:
        """
        assert len(labels) > 0
        return_items = {}
        for label in labels:
            if labels_to_pack is not None and label in labels_to_pack.values():
                # Do not want a return statement for definitions
                continue
            return_items[label] = []
            assert isinstance(label, str) or isinstance(label, dict)
            if isinstance(label, str):
                assert len(label) > 0
                tag = label
            if isinstance(label, dict):
                for key in ['tag', 'label']:
                    assert isinstance(label.get(key), str)
                    assert len(label.get(key)) > 0
                tag = label['tag']
            if return_nodeid:
                id_col_name = self.gen_id_col_name(label, tag)
                item_str = f"{{`{id_col_name}`:id(`{label}`)}}"
                return_items[label].append(item_str)
            if return_termorder:
                item_str = f"""CASE 
                                    WHEN `{label}`.Order IS NULL THEN {{}} 
                                    ELSE {{`{label + 'N' if "".join(labels).isupper() else label + ' (N)'}`:`{label}`.Order}} 
                            END"""
                return_items[label].append(item_str)
            if return_class_uris:
                uri_col_name = self.gen_uri_col_name(label)
                item_str = f"CASE WHEN `{label}`.uri IS NULL THEN {{}} ELSE {{`{uri_col_name}`:`{label}`.uri}} END"
                return_items[label].append(item_str)

            if only_props:
                if labels_to_pack is not None and label in labels_to_pack.keys():
                    item_str = f'{{`{label}`: `{label}_coll`}}'
                else:
                    item_str = f'apoc.map.submap(`{tag}`, $only_props, NULL, False)'
            else:
                item_str = f'`{tag}`{{.*}}'

            item_str = f'CASE WHEN {item_str} IS NULL THEN {{}} ELSE {item_str} END'
            if return_propname:
                plus_key_clase = ' + "." + key'
            else:
                plus_key_clase = ''

            if not (labels_to_pack is not None and label in labels_to_pack.keys() and not isinstance(labels_to_pack[label], list)):
                item_str = f'apoc.map.fromPairs([key in keys({item_str}) | ["{label}"{plus_key_clase}, {item_str}[key]]])'
            return_items[label].append(item_str)
        if return_disjoint:
            return "RETURN " + "\n, ".join([f"collect(distinct apoc.map.mergeList([{', '.join(item)}])) as `{label}`"
                                            for label, item in return_items.items()])
        else:  # return_disjoint is False
            items = [item for key, item in return_items.items()]
            items_flat = [item for sublist in items for item in sublist]
            return "RETURN apoc.map.mergeList([" + '\n, '.join(items_flat) + "]) as all"<|MERGE_RESOLUTION|>--- conflicted
+++ resolved
@@ -362,26 +362,23 @@
         else:
             return False
 
-<<<<<<< HEAD
     def enrich_labels_from_rels(self, labels: list, rels: list, oclass_marker: str):
+        """
+        Extends the labels list with any labels that are only present in relationships. 
+        Conditionally, non optional labels may become optional during this process if they are involved in an relationship that is optional.
+
+        :param label: list of labels (string)
+        :param rels: list of relationships (dictionary)
+        :param oclass_marker: string to represent optional E.g. `Subject` is mandatory, `Subject**` is optional
+
+        :return: list of labels (string)
+        """
+
         if self.verbose:
             logger.debug(f'Enriching labels from rels')
             logger.debug(f'Labels {labels}')
             logger.debug(f'Rels {rels}')
-=======
-    @staticmethod
-    def enrich_labels_from_rels(labels: list, rels: list, oclass_marker: str) -> list:
-        """
-        Extends the labels list with any labels that are only present in relationships. 
-        Conditionally, non optional labels may become optional during this process if they are involved in an relationship that is optional.
-
-        :param label: list of labels (string)
-        :param rels: list of relationships (dictionary)
-        :param oclass_marker: string to represent optional E.g. `Subject` is mandatory, `Subject**` is optional
-
-        :return: list of labels (string)
-        """
->>>>>>> a2652967
+
         if rels:
             labels_from_rels = {}
             all_optional_bool = all(rel.get('optional', False) for rel in rels)
@@ -430,12 +427,7 @@
                 logger.debug(f'Returning labels {labels}')
             return labels
 
-<<<<<<< HEAD
-    def split_out_optional(self, labels: list, rels: list, oclass_marker: str) -> (list, list, list, list):
-=======
-    @staticmethod
-    def split_out_optional(labels: list, rels: list, oclass_marker: str) -> list:
->>>>>>> a2652967
+    def split_out_optional(self, labels: list, rels: list, oclass_marker: str) -> list:
         """
         Separate labels and relationships into mandatory (0) and optional (1). Each label is returned with all the
         relationships that it is involved in.
